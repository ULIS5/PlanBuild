--- conflicted
+++ resolved
@@ -47,24 +47,6 @@
             CreateConfiguration();
             ItemManager.OnVanillaItemsAvailable += AddCustomPrefabs;
             
-
-<<<<<<< HEAD
-            SeedTotem.configRadius = new ConfigVariable<float>(Config, "Server", "Dispersion radius", defaultValue: 5f, new ConfigDescription("Dispersion radius of the Seed Totem.", new AcceptableValueRange<float>(2f, 20f)), localOnly: false);
-            SeedTotem.configDispersionTime = new ConfigVariable<float>(Config, "Server", "Dispersion time", defaultValue: 10f, new ConfigDescription("Time (in seconds) between each dispersion", new AcceptableValueRange<float>(10f, 3600f)), localOnly: false);
-            SeedTotem.configMargin = new ConfigVariable<float>(Config, "Server", "Space requirement margin", defaultValue: 0.1f, new ConfigDescription("Extra distance to make sure plants have enough space", new AcceptableValueRange<float>(0f, 2f)), localOnly: false);
-            SeedTotem.configDispersionCount = new ConfigVariable<int>(Config, "Server", "Dispersion count", defaultValue: 5, new ConfigDescription("Maximum number of plants to place when dispersing", new AcceptableValueRange<int>(1, 20)), localOnly: false);
-            SeedTotem.configMaxRetries = new ConfigVariable<int>(Config, "Server", "Max retries", defaultValue: 8, new ConfigDescription("Maximum number of placement tests on each dispersion", new AcceptableValueRange<int>(1, 20)), localOnly: false);
-            SeedTotem.configHarvestOnHit = new ConfigVariable<bool>(Config, "Server", "Harvest on hit", defaultValue: true, new ConfigDescription("Should the Seed totem send out a wave to pick all pickables in radius when hit?"), localOnly: false);
-            SeedTotem.configCheckCultivated = new ConfigVariable<bool>(Config, "Server", "Check for cultivated ground", defaultValue: true, new ConfigDescription("Should the Seed totem also check for cultivated land?"), localOnly: false);
-            SeedTotem.configCheckBiome = new ConfigVariable<bool>(Config, "Server", "Check for correct biome", defaultValue: true, new ConfigDescription("Should the Seed totem also check for the correct biome?"), localOnly: false);
-
-            On.ObjectDB.CopyOtherDB += AddCustomPrefabs;
-
-
-
-            SeedTotemPrefabConfig.configCustomRecipe = new ConfigVariable<bool>(Config, "Server", "Custom piece requirements", false, new ConfigDescription("Load custom piece requirements from " + SeedTotemPrefabConfig.requirementsFile + "?"), localOnly: false);
-
-=======
             SeedTotem.configGlowColor.SettingChanged += SettingsChanged;
             SeedTotem.configLightColor.SettingChanged += SettingsChanged;
             SeedTotem.configLightIntensity.SettingChanged += SettingsChanged;
@@ -76,9 +58,7 @@
            
             PieceManager.OnPiecesRegistered += OnPiecesRegistered;
         }
-
-
-        //please I am begging drop MCE and just use the builtin Jotunn enforcing so people can use tstore etc to pull down your mod as a dependency :D 
+         
         private void CreateConfiguration()
         {
             //server configs
@@ -93,7 +73,6 @@
             SeedTotem.configCustomRecipe = Config.Bind("Server", "Custom piece requirements", false, new ConfigDescription("Load custom piece requirements from " + SeedTotemPrefabConfig.requirementsFile + "?", null, new ConfigurationManagerAttributes { IsAdminOnly = true }));
 
             //client configs
->>>>>>> 2c7b4af9
             SeedTotem.configShowQueue = Config.Bind<bool>("UI", "Show queue", defaultValue: true, new ConfigDescription("Show the current queue on hover"));
             SeedTotem.configGlowColor = Config.Bind<Color>("Graphical", "Glow lines color", new Color(0f, 0.8f, 0f, 1f), new ConfigDescription("Color of the glowing lines on the Seed totem"));
             SeedTotem.configLightColor = Config.Bind<Color>("Graphical", "Glow light color", new Color(0f, 0.8f, 0f, 0.05f), new ConfigDescription("Color of the light from the Seed totem"));
@@ -101,29 +80,6 @@
             SeedTotem.configFlareColor = Config.Bind<Color>("Graphical", "Glow flare color", new Color(0f, 0.8f, 0f, 0.1f), new ConfigDescription("Color of the light flare from the Seed totem"));
             SeedTotem.configFlareSize = Config.Bind<float>("Graphical", "Glow flare size", 3f, new ConfigDescription("Size of the light flare from the Seed totem", new AcceptableValueRange<float>(0f, 5f)));
             nexusID = Config.Bind<int>("General", "NexusID", 876, new ConfigDescription("Nexus mod ID for updates", new AcceptableValueList<int>(new int[] { 876 })));
-<<<<<<< HEAD
-
-            SeedTotemPrefabConfig.configLocation = Config.Bind("UI", "Build menu", PieceLocation.Cultivator, "In which build menu is the Seed totem located");
-
-            ConfigManager.RegisterModConfigVariable(PluginName, SeedTotem.configRadius);
-            ConfigManager.RegisterModConfigVariable(PluginName, SeedTotem.configDispersionTime);
-            ConfigManager.RegisterModConfigVariable(PluginName, SeedTotem.configMargin);
-            ConfigManager.RegisterModConfigVariable(PluginName, SeedTotem.configDispersionCount);
-            ConfigManager.RegisterModConfigVariable(PluginName, SeedTotem.configMaxRetries);
-            ConfigManager.RegisterModConfigVariable(PluginName, SeedTotem.configHarvestOnHit);
-            ConfigManager.RegisterModConfigVariable(PluginName, SeedTotem.configCheckCultivated);
-            ConfigManager.RegisterModConfigVariable(PluginName, SeedTotemPrefabConfig.configCustomRecipe);
-            ConfigManager.RegisterModConfigVariable(PluginName, SeedTotem.configCheckBiome);
-
-            SeedTotem.configGlowColor.SettingChanged += SettingsChanged;
-            SeedTotem.configLightColor.SettingChanged += SettingsChanged;
-            SeedTotem.configLightIntensity.SettingChanged += SettingsChanged;
-            SeedTotem.configFlareColor.SettingChanged += SettingsChanged;
-            SeedTotem.configFlareSize.SettingChanged += SettingsChanged;
-
-            SeedTotemPrefabConfig.configLocation.SettingChanged += UpdatePieceLocation;
-=======
->>>>>>> 2c7b4af9
 
             SeedTotemPrefabConfig.configLocation = Config.Bind("UI", "Build menu", PieceLocation.Cultivator, "In which build menu is the Seed totem located");
         }
@@ -137,28 +93,6 @@
             harmony?.UnpatchAll(PluginGUID);
         }
 
-<<<<<<< HEAD
-        bool prefabsAdded = false;
-
-        private void AddCustomPrefabs(On.ObjectDB.orig_CopyOtherDB orig, ObjectDB self, ObjectDB other)
-        {
-            if (!prefabsAdded)
-            {
-                try
-                {
-                    seedTotemPrefabConfig = new SeedTotemPrefabConfig();
-
-                    GameObject seedTotemPrefab = PrefabManager.Instance.CreateClonedPrefab(SeedTotemPrefabConfig.prefabName, "guard_stone");
-                    seedTotemPrefabConfig.UpdateCopiedPrefab(seedTotemPrefab);
-                }
-                finally
-                {
-                    prefabsAdded = true;
-                }
-            }
-
-            orig(self, other);
-=======
         private void AddCustomPrefabs()
         {
             try { 
@@ -176,7 +110,6 @@
             {
                 ItemManager.OnVanillaItemsAvailable -= AddCustomPrefabs;
             }
->>>>>>> 2c7b4af9
         }
 
 
