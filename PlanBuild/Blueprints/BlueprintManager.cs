﻿using Jotunn.Configs;
using Jotunn.Managers;
using PlanBuild.ModCompat;
using PlanBuild.PlanBuild;
using PlanBuild.Plans;
using System;
using System.Collections.Generic;
using System.Linq;
using UnityEngine;
using Object = UnityEngine.Object;

namespace PlanBuild.Blueprints
{
    internal class BlueprintManager
    {
        private static BlueprintManager _instance;

        public static BlueprintManager Instance
        {
            get
            {
                if (_instance == null) _instance = new BlueprintManager();
                return _instance;
            }
        }

        internal static BlueprintDictionary LocalBlueprints;
        internal static BlueprintDictionary ServerBlueprints;

        internal bool ShowSelectionCircle = true;
        private GameObject SelectionSegment;
        private CircleProjector SelectionCircle;
        private float SelectionRadius = 10.0f;

        private Vector3 PlacementOffset = Vector3.zero;
        private float OriginalPlaceDistance;

        private float CameraOffset = 5.0f;

        internal const float HighlightTimeout = 0.5f;
        private float LastHightlightTime = 0f;

        private Piece LastHoveredPiece;

        internal void Init()
        {
            Jotunn.Logger.LogInfo("Initializing BlueprintManager");

            try
            {
                // Init lists
                LocalBlueprints = new BlueprintDictionary(BlueprintLocation.Local);
                ServerBlueprints = new BlueprintDictionary(BlueprintLocation.Server);

                // Init config
                BlueprintConfig.Init();

                // Init sync
                BlueprintSync.Init();

                // Init Commands
                BlueprintCommands.Init();

                // Init GUI
                BlueprintGUI.Init();

                // Create blueprint prefabs when all pieces were registered
                // Some may still fail, these will be retried every time the blueprint rune is opened
                PieceManager.OnPiecesRegistered += RegisterKnownBlueprints;
                 
                // Hooks
                On.Player.OnSpawned += OnOnSpawned;
                On.Player.PieceRayTest += OnPieceRayTest;
                On.Player.UpdateWearNTearHover += OnUpdateWearNTearHover;
                On.Player.SetupPlacementGhost += OnSetupPlacementGhost;
                On.Player.UpdatePlacement += OnUpdatePlacement;
                On.Player.UpdatePlacementGhost += OnUpdatePlacementGhost;
                On.Player.PlacePiece += OnPlacePiece;
                On.GameCamera.UpdateCamera += OnUpdateCamera;
                On.Humanoid.EquipItem += OnEquipItem;
                On.Humanoid.UnequipItem += OnUnequipItem;
            }
            catch (Exception ex)
            {
                Jotunn.Logger.LogError($"{ex.StackTrace}");
            }
        }
         
        /// <summary>
        ///     Determine if a piece can be captured in a blueprint
        /// </summary>
        /// <param name="piece">Piece instance to be tested</param>
        /// <param name="onlyPlanned">When true, only pieces with the PlanPiece component return true</param>
        /// <returns></returns>
        public bool CanCapture(Piece piece, bool onlyPlanned = false)
        {
            if (piece.name.StartsWith(BlueprintRunePrefab.BlueprintSnapPointName) || piece.name.StartsWith(BlueprintRunePrefab.BlueprintCenterPointName))
            {
                return true;
            }
            return piece.GetComponent<PlanPiece>() != null || (!onlyPlanned && PlanManager.CanCreatePlan(piece));
        }

        /// <summary>
        ///     Get all pieces on a given position in a given radius, optionally only planned ones
        /// </summary>
        /// <param name="position"></param>
        /// <param name="radius"></param>
        /// <param name="onlyPlanned"></param>
        /// <returns></returns>
        public List<Piece> GetPiecesInRadius(Vector3 position, float radius, bool onlyPlanned = false)
        {
            List<Piece> result = new List<Piece>();
            foreach (var piece in Piece.m_allPieces)
            {
                Vector3 piecePos = piece.transform.position;
                if (Vector2.Distance(new Vector2(position.x, position.z), new Vector2(piecePos.x, piecePos.z)) <= radius
                    && CanCapture(piece, onlyPlanned))
                {
                    result.Add(piece);
                }
            }
            return result;
        }

        /// <summary>
        ///     "Highlights" pieces in a given radius with a given color.
        /// </summary>
        /// <param name="startPosition"></param>
        /// <param name="radius"></param>
        /// <param name="color"></param>
        /// <param name="onlyPlanned"></param>
        public void HighlightPiecesInRadius(Vector3 startPosition, float radius, Color color, bool onlyPlanned = false)
        {
            if (Time.time < LastHightlightTime + HighlightTimeout)
            {
                return;
            }
            foreach (var piece in GetPiecesInRadius(startPosition, radius, onlyPlanned))
            {
                if (piece.TryGetComponent(out WearNTear wearNTear))
                {
                    wearNTear.Highlight(color);
                }
            }
            LastHightlightTime = Time.time;
        }

        /// <summary>
        ///     "Highlights" the last hovered planned piece with a given color.
        /// </summary>
        /// <param name="color"></param>
        public void HighlightHoveredPiece(Color color)
        {
            if (Time.time > LastHightlightTime + HighlightTimeout)
            {
                if (LastHoveredPiece != null && LastHoveredPiece.TryGetComponent(out PlanPiece hoveredPlanPiece))
                {
                    hoveredPlanPiece.m_wearNTear.Highlight(color);
                }
                LastHightlightTime = Time.time;
            }
        }

        /// <summary>
        ///     "Highlights" all pieces belonging to the last hovered Blueprint with a given color.
        /// </summary>
        /// <param name="color"></param>
        public void HighlightHoveredBlueprint(Color color)
        {
            if (Time.time > LastHightlightTime + HighlightTimeout)
            {
                if (LastHoveredPiece != null && LastHoveredPiece.TryGetComponent(out PlanPiece hoveredPlanPiece))
                {
                    ZDOID blueprintID = hoveredPlanPiece.GetBlueprintID();
                    if (blueprintID != ZDOID.None)
                    {
                        foreach (PlanPiece planPiece in GetPlanPiecesInBlueprint(blueprintID))
                        {
                            planPiece.m_wearNTear.Highlight(color);
                        }
                    }
                }
                LastHightlightTime = Time.time;
            }
        }

        /// <summary>
        ///     Get all pieces belonging to a given Blueprint identified by its <see cref="ZDOID"/>
        /// </summary>
        /// <param name="blueprintID"></param>
        /// <returns></returns>
        public List<PlanPiece> GetPlanPiecesInBlueprint(ZDOID blueprintID)
        {
            List<PlanPiece> result = new List<PlanPiece>();
            ZDO blueprintZDO = ZDOMan.instance.GetZDO(blueprintID);
            if (blueprintZDO == null)
            {
                return result;
            }
            ZDOIDSet planPieces = GetPlanPieces(blueprintZDO);
            foreach (ZDOID pieceZDOID in planPieces)
            {
                GameObject pieceObject = ZNetScene.instance.FindInstance(pieceZDOID);
                if (pieceObject && pieceObject.TryGetComponent(out PlanPiece planPiece))
                {
                    result.Add(planPiece);
                }
            }
            return result;
        }

        /// <summary>
        ///     Get a specific <see cref="Piece"/> from a Blueprint identified by its <see cref="ZDO"/>
        /// </summary>
        /// <param name="blueprintZDO"></param>
        /// <returns></returns>
        public ZDOIDSet GetPlanPieces(ZDO blueprintZDO)
        {
            byte[] data = blueprintZDO.GetByteArray(PlanPiece.zdoBlueprintPiece);
            if (data == null)
            {
                return null;
            }
            return ZDOIDSet.From(new ZPackage(data));
        }

        /// <summary>
        ///     Remove a <see cref="Piece"/> instances ZDO from its Blueprint <see cref="ZDOIDSet"/>
        /// </summary>
        /// <param name="planPiece"></param>
        public void PlanPieceRemovedFromBlueprint(PlanPiece planPiece)
        {
            ZDOID blueprintID = planPiece.GetBlueprintID();
            if (blueprintID == ZDOID.None)
            {
                return;
            }

            ZDO blueprintZDO = ZDOMan.instance.GetZDO(blueprintID);
            if (blueprintZDO == null)
            {
                return;
            }
            ZDOIDSet planPieces = GetPlanPieces(blueprintZDO);
            planPieces?.Remove(planPiece.GetPlanPieceID());
            if (planPieces == null || planPieces.Count() == 0)
            {
                GameObject blueprintObject = ZNetScene.instance.FindInstance(blueprintID);
                if (blueprintObject)
                {
                    ZNetScene.instance.Destroy(blueprintObject);
                }
            }
            else
            {
                blueprintZDO.Set(PlanPiece.zdoBlueprintPiece, planPieces.ToZPackage().GetArray());
            }
        }

        /// <summary>
<<<<<<< HEAD
=======
        ///     Create custom KeyHints for the static Blueprint Rune pieces
        /// </summary>
        private void CreateCustomKeyHints()
        {
            PlanSwitchButton = new ButtonConfig
            {
                Name = "RuneModeToggle",
                Config = BlueprintConfig.planSwitchConfig,
                HintToken = "$hud_bp_toggle_plan_mode"
            };
            InputManager.Instance.AddButton(PlanBuildPlugin.PluginGUID, PlanSwitchButton);

            GUIToggleButton = new ButtonConfig
            {
                Name = "GUIToggle",
                Config = BlueprintConfig.serverGuiSwitchConfig,
                ActiveInGUI = true
            };
            InputManager.Instance.AddButton(PlanBuildPlugin.PluginGUID, GUIToggleButton);

            GUIManager.Instance.AddKeyHint(new KeyHintConfig
            {
                Item = BlueprintRunePrefab.BlueprintRuneName,
                ButtonConfigs = new[]
                {
                    new ButtonConfig { Name = PlanSwitchButton.Name, HintToken = "$hud_bp_switch_to_blueprint_mode" },
                    new ButtonConfig { Name = "BuildMenu", HintToken = "$hud_buildmenu" }
                }
            });

            GUIManager.Instance.AddKeyHint(new KeyHintConfig
            {
                Item = BlueprintRunePrefab.BlueprintRuneName,
                Piece = BlueprintRunePrefab.BlueprintCaptureName,
                ButtonConfigs = new[]
                {
                    new ButtonConfig { Name = PlanSwitchButton.Name, HintToken = "$hud_bp_switch_to_plan_mode" },
                    new ButtonConfig { Name = "Attack", HintToken = "$hud_bpcapture" },
                    //new ButtonConfig { Name = "BuildMenu", HintToken = "$hud_buildmenu" },
                    new ButtonConfig { Name = "Ctrl", HintToken = "$hud_bpcapture_highlight" },
                    new ButtonConfig { Name = "Scroll", Axis = "Mouse ScrollWheel", HintToken = "$hud_bpradius" }
                }
            });

            GUIManager.Instance.AddKeyHint(new KeyHintConfig
            {
                Item = BlueprintRunePrefab.BlueprintRuneName,
                Piece = BlueprintRunePrefab.BlueprintSnapPointName,
                ButtonConfigs = new[]
                {
                    new ButtonConfig { Name = PlanSwitchButton.Name, HintToken = "$hud_bp_switch_to_plan_mode" },
                    new ButtonConfig { Name = "Attack", HintToken = "$hud_bpsnappoint" },
                    //new ButtonConfig { Name = "BuildMenu", HintToken = "$hud_buildmenu" },
                    new ButtonConfig { Name = "Scroll", Axis = "Mouse ScrollWheel", HintToken = "$hud_bprotate" },
                }
            });

            GUIManager.Instance.AddKeyHint(new KeyHintConfig
            {
                Item = BlueprintRunePrefab.BlueprintRuneName,
                Piece = BlueprintRunePrefab.BlueprintCenterPointName,
                ButtonConfigs = new[]
                {
                    new ButtonConfig { Name = PlanSwitchButton.Name, HintToken = "$hud_bp_switch_to_plan_mode" },
                    new ButtonConfig { Name = "Attack", HintToken = "$hud_bpcenterpoint" },
                    //new ButtonConfig { Name = "BuildMenu", HintToken = "$hud_buildmenu" },
                    new ButtonConfig { Name = "Scroll", Axis = "Mouse ScrollWheel", HintToken = "$hud_bprotate" },
                }
            });

            GUIManager.Instance.AddKeyHint(new KeyHintConfig
            {
                Item = BlueprintRunePrefab.BlueprintRuneName,
                Piece = BlueprintRunePrefab.BlueprintDeleteName,
                ButtonConfigs = new[]
                {
                    new ButtonConfig { Name = PlanSwitchButton.Name, HintToken = "$hud_bp_switch_to_plan_mode" },
                    new ButtonConfig { Name = "Attack", HintToken = "$hud_bpdelete" },
                    //new ButtonConfig { Name = "BuildMenu", HintToken = "$hud_buildmenu" },
                    new ButtonConfig { Name = "Ctrl", HintToken = "$hud_bpdelete_radius" },
                    new ButtonConfig { Name = "Alt", HintToken = "$hud_bpdelete_all" },
                    new ButtonConfig { Name = "Scroll", Axis = "Mouse ScrollWheel", HintToken = "$hud_bpradius" }
                }
            });
             
            GUIManager.OnPixelFixCreated -= CreateCustomKeyHints;
        }

        /// <summary>
>>>>>>> 89cd5693
        ///     Create prefabs for all known local Blueprints
        /// </summary>
        public void RegisterKnownBlueprints()
        {
            // Client only
            if (ZNet.instance != null && !ZNet.instance.IsDedicated())
            {
                Jotunn.Logger.LogInfo("Registering known blueprints");

                // Create prefabs for all known blueprints
                foreach (var bp in LocalBlueprints.Values)
                {
                    bp.CreatePiece();
                }
            }
        }

        private void OnOnSpawned(On.Player.orig_OnSpawned orig, Player self)
        {
            orig(self); 
            GameObject workbench = PrefabManager.Instance.GetPrefab("piece_workbench");
            SelectionSegment = Object.Instantiate(workbench.GetComponentInChildren<CircleProjector>().m_prefab);
            SelectionSegment.SetActive(false);
        }

        private bool OnPieceRayTest(On.Player.orig_PieceRayTest orig, Player self, out Vector3 point, out Vector3 normal, out Piece piece, out Heightmap heightmap, out Collider waterSurface, bool water)
        {
            bool result = orig(self, out point, out normal, out piece, out heightmap, out waterSurface, water);
            LastHoveredPiece = piece;
            if (result && PlacementOffset != Vector3.zero && self.m_placementGhost)
            {
                point += self.m_placementGhost.transform.TransformDirection(PlacementOffset);
            }
            return result;
        }

        /// <summary>
        ///     Dont highlight pieces when capture/delete tool is active
        /// </summary>
        /// <param name="orig"></param>
        /// <param name="self"></param>
        private void OnUpdateWearNTearHover(On.Player.orig_UpdateWearNTearHover orig, Player self)
        {
            Piece piece = self.GetSelectedPiece();
            if (piece &&
                (piece.name.Equals(BlueprintRunePrefab.BlueprintCaptureName)
              || piece.name.Equals(BlueprintRunePrefab.BlueprintDeleteName)))
            {
                return;
            }

            orig(self);
        }

        /// <summary>
        ///     Lazy instantiate blueprint ghost
        /// </summary>
        /// <param name="orig"></param>
        /// <param name="self"></param>
        private void OnSetupPlacementGhost(On.Player.orig_SetupPlacementGhost orig, Player self)
        {
            if (self.m_buildPieces == null)
            {
                orig(self);
                return;
            }

            GameObject prefab = self.m_buildPieces.GetSelectedPrefab();
            if (!prefab || !prefab.name.StartsWith(Blueprint.PieceBlueprintName))
            {
                orig(self);
                return;
            }

            string bpname = prefab.name.Substring(Blueprint.PieceBlueprintName.Length + 1);
            if (LocalBlueprints.TryGetValue(bpname, out var bp))
            {
                bp.InstantiateGhost();
            }

            orig(self);
        }

        /// <summary>
        ///     Update the blueprint tools
        /// </summary>
        private void OnUpdatePlacement(On.Player.orig_UpdatePlacement orig, Player self, bool takeInput, float dt)
        {
            orig(self, takeInput, dt);

            if (self.m_placementGhost && takeInput)
            {
                var piece = self.m_placementGhost.GetComponent<Piece>();
                if (piece != null)
                {
                    // Capture Blueprint
                    if (piece.name.Equals(BlueprintRunePrefab.BlueprintCaptureName) && !piece.IsCreator())
                    {
                        if (!self.m_placementMarkerInstance)
                        {
                            return;
                        }

                        EnableSelectionCircle(self);

                        float scrollWheel = Input.GetAxis("Mouse ScrollWheel");
                        if (scrollWheel != 0f)
                        {
                            if (Input.GetKey(KeyCode.LeftShift) || Input.GetKey(KeyCode.RightShift))
                            {
                                UpdateCameraOffset(scrollWheel);
                            }
                            else
                            {
                                UpdateSelectionRadius(scrollWheel);
                            }
                        }

                        if (Input.GetKey(KeyCode.LeftControl) || Input.GetKey(KeyCode.RightControl))
                        {
                            HighlightPiecesInRadius(self.m_placementMarkerInstance.transform.position, Instance.SelectionRadius, Color.green);
                        }
                    }
                    // Place Blueprint
                    else if (piece.name.StartsWith(Blueprint.PieceBlueprintName))
                    {
                        DisableSelectionCircle();

                        float scrollWheel = Input.GetAxis("Mouse ScrollWheel");
                        if (scrollWheel != 0f)
                        {
                            if ((Input.GetKey(KeyCode.LeftControl) && Input.GetKey(KeyCode.LeftAlt)) ||
                                (Input.GetKey(KeyCode.RightControl) && Input.GetKey(KeyCode.RightAlt)))
                            {
                                PlacementOffset.y += GetPlacementOffset(scrollWheel);
                                UndoRotation(self, scrollWheel);
                            }
                            else if (Input.GetKey(KeyCode.LeftAlt) || Input.GetKey(KeyCode.RightAlt))
                            {
                                PlacementOffset.x += GetPlacementOffset(scrollWheel);
                                UndoRotation(self, scrollWheel);
                            }
                            else if (Input.GetKey(KeyCode.LeftControl) || Input.GetKey(KeyCode.RightControl))
                            {
                                PlacementOffset.z += GetPlacementOffset(scrollWheel);
                                UndoRotation(self, scrollWheel);
                            }
                            else if (Input.GetKey(KeyCode.LeftShift) || Input.GetKey(KeyCode.RightShift))
                            {
                                UpdateCameraOffset(scrollWheel);
                                UndoRotation(self, scrollWheel);
                            }
                        }
                    }
                    // Delete Plans
                    else if (piece.name.Equals(BlueprintRunePrefab.BlueprintDeleteName))
                    {
                        if (!self.m_placementMarkerInstance)
                        {
                            return;
                        }

                        if (Input.GetKey(KeyCode.LeftControl) || Input.GetKey(KeyCode.RightControl))
                        {
                            EnableSelectionCircle(self);
                        }
                        else
                        {
                            DisableSelectionCircle();
                        }

                        float scrollWheel = Input.GetAxis("Mouse ScrollWheel");
                        if (scrollWheel != 0)
                        {
                            if (Input.GetKey(KeyCode.LeftShift) || Input.GetKey(KeyCode.RightShift))
                            {
                                UpdateCameraOffset(scrollWheel);
                                UndoRotation(self, scrollWheel);
                            }
                            if (Input.GetKey(KeyCode.LeftControl) || Input.GetKey(KeyCode.RightControl))
                            {
                                UpdateSelectionRadius(scrollWheel);
                            }
                        }

                        if (Input.GetKey(KeyCode.LeftControl) || Input.GetKey(KeyCode.RightControl))
                        {
                            HighlightPiecesInRadius(self.m_placementMarkerInstance.transform.position, Instance.SelectionRadius, Color.red, onlyPlanned: true);
                        }
                        else if (Input.GetKey(KeyCode.LeftAlt) || Input.GetKey(KeyCode.RightAlt))
                        {
                            HighlightHoveredBlueprint(Color.red);
                        }
                        else
                        {
                            HighlightHoveredPiece(Color.red);
                        }
<<<<<<< HEAD
                    }
                    // Terrain Tools
                    else if (piece.name.Equals(BlueprintRunePrefab.BlueprintTerrainName))
                    {
                        if (!self.m_placementMarkerInstance)
                        {
                            return;
                        }

                        EnableSelectionCircle(self);

                        float scrollWheel = Input.GetAxis("Mouse ScrollWheel");
                        if (scrollWheel != 0f)
                        {
                            if ((Input.GetKey(KeyCode.LeftControl) && Input.GetKey(KeyCode.LeftAlt)) ||
                                (Input.GetKey(KeyCode.RightControl) && Input.GetKey(KeyCode.RightAlt)))
                            {
                                PlacementOffset.y += GetPlacementOffset(scrollWheel);
                                UndoRotation(self, scrollWheel);
                            }
                            else if (Input.GetKey(KeyCode.LeftShift) || Input.GetKey(KeyCode.RightShift))
                            {
                                UpdateCameraOffset(scrollWheel);
                            }
                            else
                            {
                                UpdateSelectionRadius(scrollWheel);
                            }
                        }
                    }
=======
                    } 
>>>>>>> 89cd5693
                    else
                    {
                        DisableSelectionCircle();

                        Instance.CameraOffset = 5f;
                        Instance.PlacementOffset = Vector3.zero;
                    }
                }
            }

            // Always update the selection circle
            UpdateSelectionCircle();
        }

        private float GetPlacementOffset(float scrollWheel)
        {
            bool scrollingDown = scrollWheel < 0f;
            if (BlueprintConfig.invertPlacementOffsetScrollConfig.Value)
            {
                scrollingDown = !scrollingDown;
            }
            if (scrollingDown)
            {
                return -BlueprintConfig.placementOffsetIncrementConfig.Value;
            }
            else
            {
                return BlueprintConfig.placementOffsetIncrementConfig.Value;
            }
        }

        private void UndoRotation(Player player, float scrollWheel)
        {
            if (scrollWheel < 0f)
            {
                player.m_placeRotation++;
            }
            else
            {
                player.m_placeRotation--;
            }
        }

        private void UpdateSelectionRadius(float scrollWheel)
        {
            if (SelectionCircle == null)
            {
                return;
            }

            bool scrollingDown = scrollWheel < 0f;
            if (BlueprintConfig.invertSelectionScrollConfig.Value)
            {
                scrollingDown = !scrollingDown;
            }
            if (scrollingDown)
            {
                Instance.SelectionRadius -= BlueprintConfig.selectionIncrementConfig.Value;
                if (Instance.SelectionRadius < 2f)
                {
                    Instance.SelectionRadius = 2f;
                }
            }
            else
            {
                Instance.SelectionRadius += BlueprintConfig.selectionIncrementConfig.Value;
            }
        }

        private void EnableSelectionCircle(Player self)
        {
            if (SelectionCircle == null && ShowSelectionCircle)
            {
                SelectionCircle = self.m_placementMarkerInstance.AddComponent<CircleProjector>();
                SelectionCircle.m_prefab = SelectionSegment;
                SelectionCircle.m_prefab.SetActive(true);
                SelectionCircle.m_radius = Instance.SelectionRadius;
                SelectionCircle.m_nrOfSegments = (int)SelectionCircle.m_radius * 4;
                SelectionCircle.Start();
            }
        }

        private void DisableSelectionCircle()
        {
            if (SelectionCircle != null)
            {
                foreach (GameObject segment in SelectionCircle.m_segments)
                {
                    Object.Destroy(segment);
                }
                Object.Destroy(SelectionCircle);
            }
        }

        private void UpdateSelectionCircle()
        {
            if (SelectionCircle != null && !ShowSelectionCircle)
            {
                DisableSelectionCircle();
            }
            if (SelectionCircle == null)
            {
                return;
            }
            if (SelectionCircle.m_radius != Instance.SelectionRadius)
            {
                SelectionCircle.m_radius = Instance.SelectionRadius;
                SelectionCircle.m_nrOfSegments = (int)SelectionCircle.m_radius * 4;
                SelectionCircle.Update();

                Jotunn.Logger.LogDebug($"Setting radius to {Instance.SelectionRadius}");
            }
        }

        /// <summary>
        ///     Flatten the circle selector transform
        /// </summary>
        /// <param name="orig"></param>
        /// <param name="self"></param>
        /// <param name="flashGuardStone"></param>
        private void OnUpdatePlacementGhost(On.Player.orig_UpdatePlacementGhost orig, Player self, bool flashGuardStone)
        {
            orig(self, flashGuardStone);

            if (self.m_placementMarkerInstance && self.m_placementGhost &&
                (self.m_placementGhost.name.Equals(BlueprintRunePrefab.BlueprintCaptureName)
<<<<<<< HEAD
                || self.m_placementGhost.name.Equals(BlueprintRunePrefab.BlueprintDeleteName)
                || self.m_placementGhost.name.Equals(BlueprintRunePrefab.BlueprintTerrainName))
=======
                || self.m_placementGhost.name.Equals(BlueprintRunePrefab.BlueprintDeleteName) )
>>>>>>> 89cd5693
               )
            {
                self.m_placementMarkerInstance.transform.up = Vector3.back;
            }
        }

        private void UpdateCameraOffset(float scrollWheel)
        {
            // TODO: base min/max off of selected piece dimensions
            float minOffset = 2f;
            float maxOffset = 20f;
            bool scrollingDown = scrollWheel < 0f;
            if (BlueprintConfig.invertCameraOffsetScrollConfig.Value)
            {
                scrollingDown = !scrollingDown;
            }
            if (scrollingDown)
            {
                Instance.CameraOffset = Mathf.Clamp(Instance.CameraOffset += BlueprintConfig.cameraOffsetIncrementConfig.Value, minOffset, maxOffset);
            }
            else
            {
                Instance.CameraOffset = Mathf.Clamp(Instance.CameraOffset -= BlueprintConfig.cameraOffsetIncrementConfig.Value, minOffset, maxOffset);
            }
        }

        /// <summary>
        ///     Adjust camera height when using certain tools
        /// </summary>
        private void OnUpdateCamera(On.GameCamera.orig_UpdateCamera orig, GameCamera self, float dt)
        {
            orig(self, dt);

            if (PatcherBuildCamera.UpdateCamera
                && Player.m_localPlayer
                && Player.m_localPlayer.InPlaceMode()
                && Player.m_localPlayer.m_placementGhost)
            {
                var pieceName = Player.m_localPlayer.m_placementGhost.name;
                if (pieceName.StartsWith(Blueprint.PieceBlueprintName)
                    || pieceName.Equals(BlueprintRunePrefab.BlueprintCaptureName)
                    || pieceName.Equals(BlueprintRunePrefab.BlueprintDeleteName)
                    || pieceName.Equals(BlueprintRunePrefab.BlueprintTerrainName))
                {
                    self.transform.position += new Vector3(0, Instance.CameraOffset, 0);
                }
            }
        }

        /// <summary>
        ///     Incept placing of the meta pieces.
        ///     Cancels the real placement of the placeholder pieces.
        /// </summary>
        private bool OnPlacePiece(On.Player.orig_PlacePiece orig, Player self, Piece piece)
        {
            // Client only
            if (!ZNet.instance.IsDedicated())
            {
                // Capture a new blueprint
                if (piece.name.Equals(BlueprintRunePrefab.BlueprintCaptureName))
                {
                    return MakeBlueprint(self);
                }
                // Place a known blueprint
                if (self.m_placementStatus == Player.PlacementStatus.Valid
                    && piece.name.StartsWith(Blueprint.PieceBlueprintName))
                {
                    return PlaceBlueprint(self, piece);
                }
                // Delete plans
                else if (piece.name.Equals(BlueprintRunePrefab.BlueprintDeleteName))
                {
                    if (Input.GetKey(KeyCode.LeftControl) || Input.GetKey(KeyCode.RightControl))
                    {
                        return DeletePlans(self);
                    }
                    else if (Input.GetKey(KeyCode.LeftAlt) || Input.GetKey(KeyCode.RightAlt))
                    {
                        return UndoBlueprint();
                    }
                    else
                    {
                        return UndoPiece();
                    }
<<<<<<< HEAD
                }
                // Terrain Tools
                else if (piece.name.Equals(BlueprintRunePrefab.BlueprintTerrainName))
                {
                    if (!(BlueprintConfig.allowFlattenConfig.Value || SynchronizationManager.Instance.PlayerIsAdmin))
                    {
                        MessageHud.instance.ShowMessage(MessageHud.MessageType.Center, "$msg_terrain_disabled");
                        return false;
                    }
                    
                    if (Input.GetKey(KeyCode.LeftControl) || Input.GetKey(KeyCode.RightControl))
                    {
                        TerrainTools.RemoveVegetation(self.m_placementGhost.transform, SelectionRadius);
                    }
                    else if (Input.GetKey(KeyCode.LeftAlt) || Input.GetKey(KeyCode.RightAlt))
                    {
                        TerrainTools.RemoveTerrain(self.m_placementGhost.transform, SelectionRadius);
                    }
                    else
                    {
                        TerrainTools.Flatten(self.m_placementGhost.transform, SelectionRadius);
                    }
                    return false;
                }
=======
                } 
>>>>>>> 89cd5693
            }

            return orig(self, piece);
        }

        private bool MakeBlueprint(Player self)
        {
            var bpname = $"blueprint{LocalBlueprints.Count() + 1:000}";
            Jotunn.Logger.LogInfo($"Capturing blueprint {bpname}");

            var bp = new Blueprint();
            Vector3 capturePosition = self.m_placementMarkerInstance.transform.position;
            if (bp.Capture(capturePosition, Instance.SelectionRadius))
            {
                TextInput.instance.m_queuedSign = new Blueprint.BlueprintSaveGUI(bp);
                TextInput.instance.Show($"Save Blueprint ({bp.GetPieceCount()} pieces captured)", bpname, 50);
            }
            else
            {
                Jotunn.Logger.LogWarning($"Could not capture blueprint {bpname}");
            }

            // Don't place the piece and clutter the world with it
            return false;
        }

        private bool PlaceBlueprint(Player player, Piece piece)
        {
            string id = piece.gameObject.name.Substring(Blueprint.PieceBlueprintName.Length + 1);
            Blueprint bp = LocalBlueprints[id];
            var transform = player.m_placementGhost.transform;
            var position = transform.position;
            var rotation = transform.rotation;

            bool placeDirect = Input.GetKey(KeyCode.LeftControl) || Input.GetKey(KeyCode.RightControl);
            if (placeDirect && !(BlueprintConfig.allowDirectBuildConfig.Value || SynchronizationManager.Instance.PlayerIsAdmin))
            {
                MessageHud.instance.ShowMessage(MessageHud.MessageType.Center, "$msg_direct_build_disabled");
                return false;
            }
            bool flatten = Input.GetKey(KeyCode.LeftShift) || Input.GetKey(KeyCode.RightShift);
<<<<<<< HEAD
            if(flatten && !(BlueprintConfig.allowFlattenConfig.Value || SynchronizationManager.Instance.PlayerIsAdmin))
=======
            if(flatten && !BlueprintConfig.allowFlattenConfig.Value)
>>>>>>> 89cd5693
            {
                MessageHud.instance.ShowMessage(MessageHud.MessageType.Center, "$msg_flatten_disabled");
                return false;
            }

            uint cntEffects = 0u;
            uint maxEffects = 10u;

            GameObject blueprintPrefab = PrefabManager.Instance.GetPrefab(Blueprint.PieceBlueprintName);
            GameObject blueprintObject = Object.Instantiate(blueprintPrefab, position, rotation);
            ZDO blueprintZDO = blueprintObject.GetComponent<ZNetView>().GetZDO();
            blueprintZDO.Set(Blueprint.ZDOBlueprintName, bp.Name);
            ZDOIDSet createdPlans = new ZDOIDSet();

            Bounds bounds = new Bounds();

            for (int i = 0; i < bp.PieceEntries.Length; i++)
            {
                PieceEntry entry = bp.PieceEntries[i];

                // Final position
                Vector3 entryPosition = transform.TransformPoint(entry.GetPosition());

                // Final rotation
                Quaternion entryQuat = transform.rotation * entry.GetRotation();

                // Get the prefab of the piece or the plan piece
                string prefabName = entry.name;
                if (!placeDirect)
                {
                    prefabName += PlanPiecePrefab.PlannedSuffix;
                }

                GameObject prefab = PrefabManager.Instance.GetPrefab(prefabName);
                if (!prefab)
                {
                    Jotunn.Logger.LogWarning(entry.name + " not found, you are probably missing a dependency for blueprint " + bp.Name + ", not placing @ " + entryPosition);
                    continue;
                }

                if (!BlueprintConfig.allowFlattenConfig.Value 
                    && (prefab.GetComponent<TerrainModifier>() || prefab.GetComponent<TerrainOp>()))
                {
                    Jotunn.Logger.LogWarning("Flatten not allowed, not placing terrain modifiers");
                    continue;
                } 

                // Instantiate a new object with the new prefab
                GameObject gameObject = Object.Instantiate(prefab, entryPosition, entryQuat);
                OnPiecePlaced(gameObject);
                foreach (Collider collider in gameObject.GetComponentsInChildren<Collider>())
                {
                    if (collider.isTrigger)
                    {
                        continue;
                    }
                    Bounds colliderBounds = collider.bounds;
                    colliderBounds.center = transform.InverseTransformPoint(colliderBounds.center);
                    bounds.Encapsulate(colliderBounds);
                }

                ZNetView zNetView = gameObject.GetComponent<ZNetView>();
                if (!zNetView)
                {
                    Jotunn.Logger.LogWarning("No ZNetView for " + gameObject + "!!??");
                }
                else if (gameObject.TryGetComponent(out PlanPiece planPiece))
                {
                    planPiece.PartOfBlueprint(blueprintZDO.m_uid, entry);
                    createdPlans.Add(planPiece.GetPlanPieceID());
                }

                // Register special effects
                CraftingStation craftingStation = gameObject.GetComponentInChildren<CraftingStation>();
                if (craftingStation)
                {
                    player.AddKnownStation(craftingStation);
                }
                Piece newpiece = gameObject.GetComponent<Piece>();
                if (newpiece)
                {
                    newpiece.SetCreator(player.GetPlayerID());
                }
                PrivateArea privateArea = gameObject.GetComponent<PrivateArea>();
                if (privateArea)
                {
                    privateArea.Setup(Game.instance.GetPlayerProfile().GetName());
                }
                WearNTear wearntear = gameObject.GetComponent<WearNTear>();
                if (wearntear)
                {
                    wearntear.OnPlaced();
                }
                TextReceiver textReceiver = gameObject.GetComponent<TextReceiver>();
                if (textReceiver != null)
                {
                    textReceiver.SetText(entry.additionalInfo);
                }

                // Limited build effects
                if (cntEffects < maxEffects)
                {
                    newpiece.m_placeEffect.Create(gameObject.transform.position, rotation, gameObject.transform, 1f);
                    if(placeDirect)
                    {
                        player.AddNoise(50f);
                    }
                    cntEffects++;
                }

                // Count up player builds
                Game.instance.GetPlayerProfile().m_playerStats.m_builds++;
            }
             
            if (flatten)
            {
                TerrainTools.FlattenForBlueprint(transform, bounds);
            }

            blueprintZDO.Set(PlanPiece.zdoBlueprintPiece, createdPlans.ToZPackage().GetArray());

            // Dont set the blueprint piece and clutter the world with it
            return false;
        }

        /// <summary>
        ///     Hook for patching
        /// </summary>
        /// <param name="newpiece"></param>
        internal virtual void OnPiecePlaced(GameObject placedPiece)
        {
        
        }

        private bool UndoPiece()
        {
            if (LastHoveredPiece)
            {
                if (LastHoveredPiece.TryGetComponent(out PlanPiece planPiece))
                {
                    planPiece.m_wearNTear.Remove();
                }
            }

            return false;
        }

        private bool UndoBlueprint()
        {
            if (LastHoveredPiece)
            {
                if (LastHoveredPiece.TryGetComponent(out PlanPiece planPiece))
                {
                    ZDOID blueprintID = planPiece.GetBlueprintID();
                    if (blueprintID != ZDOID.None)
                    {
                        int removedPieces = 0;
                        foreach (PlanPiece pieceToRemove in GetPlanPiecesInBlueprint(blueprintID))
                        {
                            pieceToRemove.Remove();
                            removedPieces++;
                        }

                        GameObject blueprintObject = ZNetScene.instance.FindInstance(blueprintID);
                        if (blueprintObject)
                        {
                            ZNetScene.instance.Destroy(blueprintObject);
                        }

                        Player.m_localPlayer.Message(MessageHud.MessageType.Center, Localization.instance.Localize("$msg_removed_plans", removedPieces.ToString()));
                    }
                }
            }

            return false;
        }

        private bool DeletePlans(Player self)
        {
            Vector3 deletePosition = self.m_placementMarkerInstance.transform.position;
            int removedPieces = 0;
            foreach (Piece pieceToRemove in GetPiecesInRadius(deletePosition, SelectionRadius))
            {
                if (pieceToRemove.TryGetComponent(out PlanPiece planPiece))
                {
                    planPiece.m_wearNTear.Remove();
                    removedPieces++;
                }
            }
            self.Message(MessageHud.MessageType.Center, Localization.instance.Localize("$msg_removed_plans", removedPieces.ToString()));

            return false;
        }

        private void OnUnequipItem(On.Humanoid.orig_UnequipItem orig, Humanoid self, ItemDrop.ItemData item, bool triggerEquipEffects)
        {
            orig(self, item, triggerEquipEffects);
            if (Player.m_localPlayer &&
                item != null && item.m_shared.m_name == BlueprintRunePrefab.BlueprintRuneItemName)
            {
                Player.m_localPlayer.m_maxPlaceDistance = OriginalPlaceDistance;
                Jotunn.Logger.LogDebug("Setting placeDistance to " + Player.m_localPlayer.m_maxPlaceDistance);
            }
        }

        private bool OnEquipItem(On.Humanoid.orig_EquipItem orig, Humanoid self, ItemDrop.ItemData item, bool triggerEquipEffects)
        {
            bool result = orig(self, item, triggerEquipEffects);
            if (Player.m_localPlayer && result &&
                item != null && item.m_shared.m_name == BlueprintRunePrefab.BlueprintRuneItemName)
            {
                RegisterKnownBlueprints();
                OriginalPlaceDistance = Math.Max(Player.m_localPlayer.m_maxPlaceDistance, 8f);
                Player.m_localPlayer.m_maxPlaceDistance = BlueprintConfig.rayDistanceConfig.Value;
                Jotunn.Logger.LogDebug("Setting placeDistance to " + Player.m_localPlayer.m_maxPlaceDistance);
            }
            return result;
        }
    }
}<|MERGE_RESOLUTION|>--- conflicted
+++ resolved
@@ -259,98 +259,6 @@
         }
 
         /// <summary>
-<<<<<<< HEAD
-=======
-        ///     Create custom KeyHints for the static Blueprint Rune pieces
-        /// </summary>
-        private void CreateCustomKeyHints()
-        {
-            PlanSwitchButton = new ButtonConfig
-            {
-                Name = "RuneModeToggle",
-                Config = BlueprintConfig.planSwitchConfig,
-                HintToken = "$hud_bp_toggle_plan_mode"
-            };
-            InputManager.Instance.AddButton(PlanBuildPlugin.PluginGUID, PlanSwitchButton);
-
-            GUIToggleButton = new ButtonConfig
-            {
-                Name = "GUIToggle",
-                Config = BlueprintConfig.serverGuiSwitchConfig,
-                ActiveInGUI = true
-            };
-            InputManager.Instance.AddButton(PlanBuildPlugin.PluginGUID, GUIToggleButton);
-
-            GUIManager.Instance.AddKeyHint(new KeyHintConfig
-            {
-                Item = BlueprintRunePrefab.BlueprintRuneName,
-                ButtonConfigs = new[]
-                {
-                    new ButtonConfig { Name = PlanSwitchButton.Name, HintToken = "$hud_bp_switch_to_blueprint_mode" },
-                    new ButtonConfig { Name = "BuildMenu", HintToken = "$hud_buildmenu" }
-                }
-            });
-
-            GUIManager.Instance.AddKeyHint(new KeyHintConfig
-            {
-                Item = BlueprintRunePrefab.BlueprintRuneName,
-                Piece = BlueprintRunePrefab.BlueprintCaptureName,
-                ButtonConfigs = new[]
-                {
-                    new ButtonConfig { Name = PlanSwitchButton.Name, HintToken = "$hud_bp_switch_to_plan_mode" },
-                    new ButtonConfig { Name = "Attack", HintToken = "$hud_bpcapture" },
-                    //new ButtonConfig { Name = "BuildMenu", HintToken = "$hud_buildmenu" },
-                    new ButtonConfig { Name = "Ctrl", HintToken = "$hud_bpcapture_highlight" },
-                    new ButtonConfig { Name = "Scroll", Axis = "Mouse ScrollWheel", HintToken = "$hud_bpradius" }
-                }
-            });
-
-            GUIManager.Instance.AddKeyHint(new KeyHintConfig
-            {
-                Item = BlueprintRunePrefab.BlueprintRuneName,
-                Piece = BlueprintRunePrefab.BlueprintSnapPointName,
-                ButtonConfigs = new[]
-                {
-                    new ButtonConfig { Name = PlanSwitchButton.Name, HintToken = "$hud_bp_switch_to_plan_mode" },
-                    new ButtonConfig { Name = "Attack", HintToken = "$hud_bpsnappoint" },
-                    //new ButtonConfig { Name = "BuildMenu", HintToken = "$hud_buildmenu" },
-                    new ButtonConfig { Name = "Scroll", Axis = "Mouse ScrollWheel", HintToken = "$hud_bprotate" },
-                }
-            });
-
-            GUIManager.Instance.AddKeyHint(new KeyHintConfig
-            {
-                Item = BlueprintRunePrefab.BlueprintRuneName,
-                Piece = BlueprintRunePrefab.BlueprintCenterPointName,
-                ButtonConfigs = new[]
-                {
-                    new ButtonConfig { Name = PlanSwitchButton.Name, HintToken = "$hud_bp_switch_to_plan_mode" },
-                    new ButtonConfig { Name = "Attack", HintToken = "$hud_bpcenterpoint" },
-                    //new ButtonConfig { Name = "BuildMenu", HintToken = "$hud_buildmenu" },
-                    new ButtonConfig { Name = "Scroll", Axis = "Mouse ScrollWheel", HintToken = "$hud_bprotate" },
-                }
-            });
-
-            GUIManager.Instance.AddKeyHint(new KeyHintConfig
-            {
-                Item = BlueprintRunePrefab.BlueprintRuneName,
-                Piece = BlueprintRunePrefab.BlueprintDeleteName,
-                ButtonConfigs = new[]
-                {
-                    new ButtonConfig { Name = PlanSwitchButton.Name, HintToken = "$hud_bp_switch_to_plan_mode" },
-                    new ButtonConfig { Name = "Attack", HintToken = "$hud_bpdelete" },
-                    //new ButtonConfig { Name = "BuildMenu", HintToken = "$hud_buildmenu" },
-                    new ButtonConfig { Name = "Ctrl", HintToken = "$hud_bpdelete_radius" },
-                    new ButtonConfig { Name = "Alt", HintToken = "$hud_bpdelete_all" },
-                    new ButtonConfig { Name = "Scroll", Axis = "Mouse ScrollWheel", HintToken = "$hud_bpradius" }
-                }
-            });
-             
-            GUIManager.OnPixelFixCreated -= CreateCustomKeyHints;
-        }
-
-        /// <summary>
->>>>>>> 89cd5693
         ///     Create prefabs for all known local Blueprints
         /// </summary>
         public void RegisterKnownBlueprints()
@@ -548,7 +456,6 @@
                         {
                             HighlightHoveredPiece(Color.red);
                         }
-<<<<<<< HEAD
                     }
                     // Terrain Tools
                     else if (piece.name.Equals(BlueprintRunePrefab.BlueprintTerrainName))
@@ -579,9 +486,6 @@
                             }
                         }
                     }
-=======
-                    } 
->>>>>>> 89cd5693
                     else
                     {
                         DisableSelectionCircle();
@@ -708,12 +612,8 @@
 
             if (self.m_placementMarkerInstance && self.m_placementGhost &&
                 (self.m_placementGhost.name.Equals(BlueprintRunePrefab.BlueprintCaptureName)
-<<<<<<< HEAD
                 || self.m_placementGhost.name.Equals(BlueprintRunePrefab.BlueprintDeleteName)
                 || self.m_placementGhost.name.Equals(BlueprintRunePrefab.BlueprintTerrainName))
-=======
-                || self.m_placementGhost.name.Equals(BlueprintRunePrefab.BlueprintDeleteName) )
->>>>>>> 89cd5693
                )
             {
                 self.m_placementMarkerInstance.transform.up = Vector3.back;
@@ -798,7 +698,6 @@
                     {
                         return UndoPiece();
                     }
-<<<<<<< HEAD
                 }
                 // Terrain Tools
                 else if (piece.name.Equals(BlueprintRunePrefab.BlueprintTerrainName))
@@ -823,9 +722,6 @@
                     }
                     return false;
                 }
-=======
-                } 
->>>>>>> 89cd5693
             }
 
             return orig(self, piece);
@@ -867,11 +763,7 @@
                 return false;
             }
             bool flatten = Input.GetKey(KeyCode.LeftShift) || Input.GetKey(KeyCode.RightShift);
-<<<<<<< HEAD
             if(flatten && !(BlueprintConfig.allowFlattenConfig.Value || SynchronizationManager.Instance.PlayerIsAdmin))
-=======
-            if(flatten && !BlueprintConfig.allowFlattenConfig.Value)
->>>>>>> 89cd5693
             {
                 MessageHud.instance.ShowMessage(MessageHud.MessageType.Center, "$msg_flatten_disabled");
                 return false;
