﻿using Jotunn.Configs;
using Jotunn.Entities;
using Jotunn.Managers;
using PlanBuild.Plans;
using UnityEngine;

namespace PlanBuild.Blueprints
{
    internal class BlueprintRunePrefab
    {
        public const string PieceTableName = "_BlueprintPieceTable";
        public const string CategoryTools = "Tools";
        public const string CategoryBlueprints = "Blueprints";

        public const string BlueprintRuneName = "BlueprintRune";
<<<<<<< HEAD

        public const string BlueprintSnapPointName = "piece_blueprint_snappoint"; 
=======
        public const string BlueprintSnapPointName = "piece_blueprint_snappoint";
>>>>>>> c9170e4e
        public const string BlueprintCenterPointName = "piece_blueprint_centerpoint";
        public const string BlueprintStandingBlueprintRune = "piece_standing_blueprint_rune";
        public const string MakeBlueprintName = "make_blueprint";
        public const string UndoBlueprintName = "undo_blueprint";
        public const string DeletePlansName = "delete_plans";

        public static string BlueprintRuneItemName;
<<<<<<< HEAD
         
=======
        public GameObject runeprefab;

>>>>>>> c9170e4e
        public BlueprintRunePrefab(AssetBundle assetBundle)
        {
            // Rune piece table
            CustomPieceTable table = new CustomPieceTable(PieceTableName, new PieceTableConfig
            {
                UseCategories = false,
                UseCustomCategories = true,
                CustomCategories = new string[]
                {
                    "Tools", "Blueprints"
                }
            });
            PieceManager.Instance.AddPieceTable(table);

<<<<<<< HEAD
            // Rune item
            GameObject runeprefab = assetBundle.LoadAsset<GameObject>(BlueprintRuneName);
            CustomItem item = new CustomItem(runeprefab, false, new ItemConfig
=======
            runeprefab = assetBundle.LoadAsset<GameObject>(BlueprintRuneName);
            CustomItem rune = new CustomItem(runeprefab, fixReference: false);
            ItemManager.Instance.AddItem(rune);
            BlueprintRuneItemName = rune.ItemDrop.m_itemData.m_shared.m_name;
            rune.ItemDrop.m_itemData.m_shared.m_buildPieces = PieceManager.Instance.GetPieceTable(PlanPiecePrefab.PlanHammerPieceTableName);
            CustomRecipe runeRecipe = new CustomRecipe(new RecipeConfig()
>>>>>>> c9170e4e
            {
                Amount = 1,
                Requirements = new RequirementConfig[]
                {
                    new RequirementConfig {Item = "Stone", Amount = 1}
                }
            }); 
            ItemManager.Instance.AddItem(item); 
            BlueprintRuneItemName = item.ItemDrop.m_itemData.m_shared.m_name;
            item.ItemDrop.m_itemData.m_shared.m_buildPieces = PieceManager.Instance.GetPieceTable(PlanPiecePrefab.PlanHammerPieceTableName);

<<<<<<< HEAD
            // Tool pieces
            CustomPiece piece;
            GameObject prefab;
            foreach (string pieceName in new string[]
=======
            PrefabManager.Instance.AddPrefab(assetBundle.LoadAsset<GameObject>(MakeBlueprintName));
            PrefabManager.Instance.AddPrefab(assetBundle.LoadAsset<GameObject>(Blueprint.BlueprintPrefabName));
            PrefabManager.Instance.AddPrefab(assetBundle.LoadAsset<GameObject>(BlueprintSnapPointName));
            PrefabManager.Instance.AddPrefab(assetBundle.LoadAsset<GameObject>(BlueprintCenterPointName));
            PrefabManager.Instance.AddPrefab(assetBundle.LoadAsset<GameObject>(UndoBlueprintName));
            PrefabManager.Instance.AddPrefab(assetBundle.LoadAsset<GameObject>(DeletePlansName));

            /*
            CustomPiece blueprintRunestone = new CustomPiece(assetBundle.LoadAsset<GameObject>(BlueprintStandingBlueprintRune), new PieceConfig
>>>>>>> c9170e4e
            {
                MakeBlueprintName, BlueprintSnapPointName, BlueprintCenterPointName,
                UndoBlueprintName, DeletePlansName
            })
            {
                prefab = assetBundle.LoadAsset<GameObject>(pieceName);
                piece = new CustomPiece(prefab, new PieceConfig
                {
                    PieceTable = PieceTableName,
                    Category = CategoryTools
                });
                PieceManager.Instance.AddPiece(piece);
            }

            // Blueprint stub
            GameObject placebp_prefab = assetBundle.LoadAsset<GameObject>(Blueprint.BlueprintPrefabName);
            PrefabManager.Instance.AddPrefab(placebp_prefab);
        }
    }
}<|MERGE_RESOLUTION|>--- conflicted
+++ resolved
@@ -13,12 +13,8 @@
         public const string CategoryBlueprints = "Blueprints";
 
         public const string BlueprintRuneName = "BlueprintRune";
-<<<<<<< HEAD
 
         public const string BlueprintSnapPointName = "piece_blueprint_snappoint"; 
-=======
-        public const string BlueprintSnapPointName = "piece_blueprint_snappoint";
->>>>>>> c9170e4e
         public const string BlueprintCenterPointName = "piece_blueprint_centerpoint";
         public const string BlueprintStandingBlueprintRune = "piece_standing_blueprint_rune";
         public const string MakeBlueprintName = "make_blueprint";
@@ -26,12 +22,8 @@
         public const string DeletePlansName = "delete_plans";
 
         public static string BlueprintRuneItemName;
-<<<<<<< HEAD
-         
-=======
         public GameObject runeprefab;
 
->>>>>>> c9170e4e
         public BlueprintRunePrefab(AssetBundle assetBundle)
         {
             // Rune piece table
@@ -46,18 +38,9 @@
             });
             PieceManager.Instance.AddPieceTable(table);
 
-<<<<<<< HEAD
             // Rune item
             GameObject runeprefab = assetBundle.LoadAsset<GameObject>(BlueprintRuneName);
             CustomItem item = new CustomItem(runeprefab, false, new ItemConfig
-=======
-            runeprefab = assetBundle.LoadAsset<GameObject>(BlueprintRuneName);
-            CustomItem rune = new CustomItem(runeprefab, fixReference: false);
-            ItemManager.Instance.AddItem(rune);
-            BlueprintRuneItemName = rune.ItemDrop.m_itemData.m_shared.m_name;
-            rune.ItemDrop.m_itemData.m_shared.m_buildPieces = PieceManager.Instance.GetPieceTable(PlanPiecePrefab.PlanHammerPieceTableName);
-            CustomRecipe runeRecipe = new CustomRecipe(new RecipeConfig()
->>>>>>> c9170e4e
             {
                 Amount = 1,
                 Requirements = new RequirementConfig[]
@@ -69,22 +52,10 @@
             BlueprintRuneItemName = item.ItemDrop.m_itemData.m_shared.m_name;
             item.ItemDrop.m_itemData.m_shared.m_buildPieces = PieceManager.Instance.GetPieceTable(PlanPiecePrefab.PlanHammerPieceTableName);
 
-<<<<<<< HEAD
             // Tool pieces
             CustomPiece piece;
             GameObject prefab;
             foreach (string pieceName in new string[]
-=======
-            PrefabManager.Instance.AddPrefab(assetBundle.LoadAsset<GameObject>(MakeBlueprintName));
-            PrefabManager.Instance.AddPrefab(assetBundle.LoadAsset<GameObject>(Blueprint.BlueprintPrefabName));
-            PrefabManager.Instance.AddPrefab(assetBundle.LoadAsset<GameObject>(BlueprintSnapPointName));
-            PrefabManager.Instance.AddPrefab(assetBundle.LoadAsset<GameObject>(BlueprintCenterPointName));
-            PrefabManager.Instance.AddPrefab(assetBundle.LoadAsset<GameObject>(UndoBlueprintName));
-            PrefabManager.Instance.AddPrefab(assetBundle.LoadAsset<GameObject>(DeletePlansName));
-
-            /*
-            CustomPiece blueprintRunestone = new CustomPiece(assetBundle.LoadAsset<GameObject>(BlueprintStandingBlueprintRune), new PieceConfig
->>>>>>> c9170e4e
             {
                 MakeBlueprintName, BlueprintSnapPointName, BlueprintCenterPointName,
                 UndoBlueprintName, DeletePlansName
