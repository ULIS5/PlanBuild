﻿namespace PlanBuild.Blueprints.Tools
{
    internal class SelectionToolComponentBase : ToolComponentBase
    {
        public override void OnStart()
        {
            UpdateDescription();
            On.Hud.SetupPieceInfo += OnSetupPieceInfo;
            Selection.Instance.StartHighlightSelection();
<<<<<<< HEAD
        }
        
        public override void OnOnDestroy()
        {
            On.Hud.SetupPieceInfo -= OnSetupPieceInfo;
            Selection.Instance.StopHighlightSelection();
=======
>>>>>>> ab37752b
        }
        
        private void OnSetupPieceInfo(On.Hud.orig_SetupPieceInfo orig, Hud self, Piece piece)
        {
            orig(self, piece);
            UpdateDescription();
        }

        internal void UpdateDescription()
        {
            Hud.instance.m_pieceDescription.text = Selection.Instance.ToString();
        }
    }
}<|MERGE_RESOLUTION|>--- conflicted
+++ resolved
@@ -7,15 +7,12 @@
             UpdateDescription();
             On.Hud.SetupPieceInfo += OnSetupPieceInfo;
             Selection.Instance.StartHighlightSelection();
-<<<<<<< HEAD
         }
         
         public override void OnOnDestroy()
         {
             On.Hud.SetupPieceInfo -= OnSetupPieceInfo;
             Selection.Instance.StopHighlightSelection();
-=======
->>>>>>> ab37752b
         }
         
         private void OnSetupPieceInfo(On.Hud.orig_SetupPieceInfo orig, Hud self, Piece piece)
