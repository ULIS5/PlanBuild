﻿<?xml version="1.0" encoding="utf-8"?>
<Project ToolsVersion="15.0" xmlns="http://schemas.microsoft.com/developer/msbuild/2003">
  <Import Project="..\packages\JotunnLib.2.0.12\build\JotunnLib.props" Condition="Exists('..\packages\JotunnLib.2.0.12\build\JotunnLib.props')" />
  <PropertyGroup>
    <Configuration Condition=" '$(Configuration)' == '' ">Debug</Configuration>
    <Platform Condition=" '$(Platform)' == '' ">AnyCPU</Platform>
    <ProjectGuid>{504A8E71-7B0C-42C9-BF37-DFE74B0312F4}</ProjectGuid>
    <OutputType>Library</OutputType>
    <AppDesignerFolder>Properties</AppDesignerFolder>
    <RootNamespace>PlanBuild</RootNamespace>
    <AssemblyName>PlanBuild</AssemblyName>
    <TargetFrameworkVersion>v4.8</TargetFrameworkVersion>
    <FileAlignment>512</FileAlignment>
    <Deterministic>true</Deterministic>
    <NuGetPackageImportStamp>
    </NuGetPackageImportStamp>
    <TargetFrameworkProfile />
  </PropertyGroup>
  <PropertyGroup Condition=" '$(Configuration)|$(Platform)' == 'Debug|AnyCPU' ">
    <DebugSymbols>true</DebugSymbols>
    <DebugType>full</DebugType>
    <Optimize>false</Optimize>
    <OutputPath>bin\Debug\</OutputPath>
    <DefineConstants>DEBUG;TRACE</DefineConstants>
    <ErrorReport>prompt</ErrorReport>
    <WarningLevel>4</WarningLevel>
    <AllowUnsafeBlocks>true</AllowUnsafeBlocks>
    <Prefer32Bit>false</Prefer32Bit>
  </PropertyGroup>
  <PropertyGroup Condition=" '$(Configuration)|$(Platform)' == 'Release|AnyCPU' ">
    <DebugType>full</DebugType>
    <Optimize>true</Optimize>
    <OutputPath>bin\Release\</OutputPath>
    <DefineConstants>
    </DefineConstants>
    <ErrorReport>prompt</ErrorReport>
    <WarningLevel>4</WarningLevel>
    <AllowUnsafeBlocks>true</AllowUnsafeBlocks>
    <Prefer32Bit>false</Prefer32Bit>
    <DebugSymbols>true</DebugSymbols>
  </PropertyGroup>
  <PropertyGroup>
  </PropertyGroup>
  <ItemGroup>
    <Reference Include="0Harmony, Version=2.4.2.0, Culture=neutral, processorArchitecture=MSIL">
      <HintPath>..\packages\HarmonyX.2.4.2\lib\net45\0Harmony.dll</HintPath>
    </Reference>
    <Reference Include="Build Camera, Version=1.0.0.0, Culture=neutral, processorArchitecture=MSIL">
      <SpecificVersion>False</SpecificVersion>
      <HintPath>..\libraries\pub\Build Camera.dll</HintPath>
    </Reference>
    <Reference Include="CraftFromContainers">
      <HintPath>..\libraries\ext\CraftFromContainers.dll</HintPath>
      <Private>False</Private>
    </Reference>
    <Reference Include="Gizmo">
      <HintPath>..\libraries\pub\Gizmo.dll</HintPath>
    </Reference>
    <Reference Include="Jotunn, Version=2.0.12.0, Culture=neutral, processorArchitecture=MSIL">
      <HintPath>..\packages\JotunnLib.2.0.12\lib\net462\Jotunn.dll</HintPath>
<<<<<<< HEAD
      <Private>False</Private>
=======
>>>>>>> dfc6159c
    </Reference>
    <Reference Include="Mono.Cecil, Version=0.11.3.0, Culture=neutral, PublicKeyToken=50cebf1cceb9d05e, processorArchitecture=MSIL">
      <HintPath>..\packages\Mono.Cecil.0.11.3\lib\net40\Mono.Cecil.dll</HintPath>
    </Reference>
    <Reference Include="Mono.Cecil.Mdb, Version=0.11.3.0, Culture=neutral, PublicKeyToken=50cebf1cceb9d05e, processorArchitecture=MSIL">
      <HintPath>..\packages\Mono.Cecil.0.11.3\lib\net40\Mono.Cecil.Mdb.dll</HintPath>
    </Reference>
    <Reference Include="Mono.Cecil.Pdb, Version=0.11.3.0, Culture=neutral, PublicKeyToken=50cebf1cceb9d05e, processorArchitecture=MSIL">
      <HintPath>..\packages\Mono.Cecil.0.11.3\lib\net40\Mono.Cecil.Pdb.dll</HintPath>
    </Reference>
    <Reference Include="Mono.Cecil.Rocks, Version=0.11.3.0, Culture=neutral, PublicKeyToken=50cebf1cceb9d05e, processorArchitecture=MSIL">
      <HintPath>..\packages\Mono.Cecil.0.11.3\lib\net40\Mono.Cecil.Rocks.dll</HintPath>
    </Reference>
    <Reference Include="MonoMod, Version=21.4.29.1, Culture=neutral, processorArchitecture=MSIL">
      <HintPath>..\packages\MonoMod.21.4.29.1\lib\net40\MonoMod.exe</HintPath>
    </Reference>
    <Reference Include="MonoMod.RuntimeDetour, Version=21.4.29.1, Culture=neutral, processorArchitecture=MSIL">
      <HintPath>..\packages\MonoMod.RuntimeDetour.21.4.29.1\lib\net40\MonoMod.RuntimeDetour.dll</HintPath>
    </Reference>
    <Reference Include="MonoMod.Utils, Version=21.4.29.1, Culture=neutral, processorArchitecture=MSIL">
      <HintPath>..\packages\MonoMod.Utils.21.4.29.1\lib\net40\MonoMod.Utils.dll</HintPath>
    </Reference>
    <Reference Include="System" />
    <Reference Include="System.Core" />
    <Reference Include="System.Xml.Linq" />
    <Reference Include="System.Data.DataSetExtensions" />
    <Reference Include="Microsoft.CSharp" />
    <Reference Include="System.Data" />
    <Reference Include="System.Xml" />
  </ItemGroup>
  <ItemGroup>
    <Compile Include="Blueprints\Blueprint.cs" />
    <Compile Include="Blueprints\BlueprintGUI.cs" />
    <Compile Include="Blueprints\BlueprintManager.cs" />
    <Compile Include="Blueprints\BlueprintRunePrefab.cs" />
    <Compile Include="Blueprints\FlattenTerrain.cs" />
    <Compile Include="Blueprints\PieceEntry.cs" />
    <Compile Include="Blueprints\WorldBlueprintManager.cs" />
    <Compile Include="Blueprints\ZDOIDSet.cs" />
    <Compile Include="Extensions.cs" />
    <Compile Include="KitBash\KitBashConfig.cs" />
    <Compile Include="KitBash\KitBashManager.cs" />
    <Compile Include="KitBash\KitBashObject.cs" />
    <Compile Include="KitBash\KitBashSourceConfig.cs" />
    <Compile Include="ModCompat\PatcherBuildCamera.cs" />
    <Compile Include="ModCompat\PatcherCraftFromContainers.cs" />
    <Compile Include="ModCompat\PatcherGizmo.cs" />
    <Compile Include="Patches.cs" />
    <Compile Include="PlanBuild\PlanCrystalPrefab.cs" />
    <Compile Include="PlanBuild\PlanPiece.cs" />
    <Compile Include="PlanBuild\PlanPiecePrefab.cs" />
    <Compile Include="PlanBuild\PlanTotem.cs" />
    <Compile Include="PlanBuild\PlanTotemPrefab.cs" />
    <Compile Include="Properties\IgnoreAccessModifiers.cs" />
    <Compile Include="PlanBuildPlugin.cs" />
    <Compile Include="Properties\AssemblyInfo.cs" />
    <Compile Include="ShaderHelper.cs" />
  </ItemGroup>
  <ItemGroup>
    <None Include="app.config" />
    <None Include="assets\Translations\English\PlanBuild.English.json" />
    <EmbeddedResource Include="EmbeddedAssets\blueprints" />
    <EmbeddedResource Include="EmbeddedAssets\planbuild" />
    <None Include="packages.config" />
  </ItemGroup>
  <ItemGroup />
  <ItemGroup>
    <Content Include="assets\icons\plan_crystal.png" />
  </ItemGroup>
  <Import Project="$(MSBuildToolsPath)\Microsoft.CSharp.targets" />
  <Target Name="JotunnPostBuildTaskWin" Condition="'$(OS)' == 'Windows_NT'">
    <Exec Command="powershell.exe -ExecutionPolicy RemoteSigned -File &quot;$(SolutionDir)publish.ps1&quot; -Target &quot;$(ConfigurationName)&quot; -TargetPath &quot;$(TargetDir.TrimEnd('\'))&quot; -TargetAssembly &quot;$(TargetFileName)&quot; -ValheimPath &quot;$(VALHEIM_INSTALL.TrimEnd('\'))&quot; -ProjectPath &quot;$(ProjectDir.TrimEnd('\'))&quot; " />
  </Target>
  <PropertyGroup>
    <BuildDependsOn>
      $(BuildDependsOn);
      JotunnPostBuildTaskWin
    </BuildDependsOn>
  </PropertyGroup>
  <Target Name="EnsureEnvironmentPropsImport" BeforeTargets="PrepareForBuild">
    <PropertyGroup>
      <ErrorText>This project needs a Environment.props file with the path to your Valheim installation. See https://github.com/Valheim-Modding/JotunnModStub. {0} is missing.</ErrorText>
    </PropertyGroup>
    <Error Condition="!Exists('$(SolutionDir)Environment.props')" Text="$([System.String]::Format('$(ErrorText)', '$(SolutionDir)Environment.props'))" />
  </Target>
  <Target Name="EnsureNuGetPackageBuildImports" BeforeTargets="PrepareForBuild">
    <PropertyGroup>
      <ErrorText>This project references NuGet package(s) that are missing on this computer. Use NuGet Package Restore to download them.  For more information, see http://go.microsoft.com/fwlink/?LinkID=322105. The missing file is {0}.</ErrorText>
    </PropertyGroup>
    <Error Condition="!Exists('..\packages\JotunnLib.2.0.12\build\JotunnLib.props')" Text="$([System.String]::Format('$(ErrorText)', '..\packages\JotunnLib.2.0.12\build\JotunnLib.props'))" />
  </Target>
</Project><|MERGE_RESOLUTION|>--- conflicted
+++ resolved
@@ -58,10 +58,7 @@
     </Reference>
     <Reference Include="Jotunn, Version=2.0.12.0, Culture=neutral, processorArchitecture=MSIL">
       <HintPath>..\packages\JotunnLib.2.0.12\lib\net462\Jotunn.dll</HintPath>
-<<<<<<< HEAD
       <Private>False</Private>
-=======
->>>>>>> dfc6159c
     </Reference>
     <Reference Include="Mono.Cecil, Version=0.11.3.0, Culture=neutral, PublicKeyToken=50cebf1cceb9d05e, processorArchitecture=MSIL">
       <HintPath>..\packages\Mono.Cecil.0.11.3\lib\net40\Mono.Cecil.dll</HintPath>
