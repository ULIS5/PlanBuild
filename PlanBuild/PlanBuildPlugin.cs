--- conflicted
+++ resolved
@@ -30,12 +30,7 @@
     {
         public const string PluginGUID = "marcopogo.PlanBuild";
         public const string PluginName = "PlanBuild";
-<<<<<<< HEAD
         public const string PluginVersion = "0.2.6";
-        public const string PlanBuildButton = "PlanBuildMode";
-=======
-        public const string PluginVersion = "0.2.0";
->>>>>>> e25821c9
 
         public static PlanBuildPlugin Instance;
         public static ConfigEntry<bool> showAllPieces;
@@ -55,19 +50,10 @@
             PieceManager.Instance.AddPieceTable(PlanPiecePrefab.PlanHammerPieceTableName);
 
             // Configs
-<<<<<<< HEAD
-            buildModeHotkeyConfig = base.Config.Bind("General", "Hammer mode toggle Hotkey", KeyCode.P, new ConfigDescription("Hotkey to switch between Hammer modes"));
-            UpdateBuildKey(null, null);
-            showAllPieces = base.Config.Bind("General", "Plan unknown pieces", false, new ConfigDescription("Show all plans, even for pieces you don't know yet"));
-            PlanTotem.radiusConfig = base.Config.Bind("General", "Plan totem build radius", 30f, new ConfigDescription("Build radius of the Plan totem"));
-            configBuildShare = base.Config.Bind("BuildShare", "Place as planned pieces", false, new ConfigDescription("Place .vbuild as planned pieces instead", null, new ConfigurationManagerAttributes { IsAdminOnly = true }));
-            configTransparentGhostPlacement = base.Config.Bind("Visual", "Transparent Ghost Placement", false, new ConfigDescription("Apply plan shader to ghost placement (currently placing piece)"));
-=======
             showAllPieces = Config.Bind("General", "Plan unknown pieces", false, new ConfigDescription("Show all plans, even for pieces you don't know yet"));
             PlanTotem.radiusConfig = Config.Bind("General", "Plan totem build radius", 30f, new ConfigDescription("Build radius of the Plan totem"));
             
             PlanTotem.radiusConfig.SettingChanged += UpdatePlanTotem;
->>>>>>> e25821c9
 
             configBuildShare = Config.Bind("BuildShare", "Place as planned pieces", false, new ConfigDescription("Place .vbuild as planned pieces instead", null, new ConfigurationManagerAttributes { IsAdminOnly = true }));
 
@@ -80,19 +66,6 @@
             ShaderHelper.unsupportedColorConfig.SettingChanged += UpdateAllPlanPieceTextures;
             ShaderHelper.supportedPlanColorConfig.SettingChanged += UpdateAllPlanPieceTextures;
             ShaderHelper.transparencyConfig.SettingChanged += UpdateAllPlanPieceTextures;
-<<<<<<< HEAD
-
-            BlueprintManager.Instance.allowDirectBuildConfig = base.Config.Bind("Blueprint Rune", "Allow direct build", false,
-                new ConfigDescription("Allow placement of blueprints without materials", null, new object[] { new ConfigurationManagerAttributes() { IsAdminOnly = true } }));
-
-            BlueprintManager.Instance.rayDistanceConfig = base.Config.Bind("Blueprint Rune", "Place distance", 20f,
-                new ConfigDescription("Place distance while using the Blueprint Rune", new AcceptableValueRange<float>(8f, 50f)));
-
-            PlanTotemPrefab.glowColorConfig = base.Config.Bind("Visual", "Plan totem glow color", Color.cyan, new ConfigDescription("Color of the glowing lines on the Plan totem"));
-
-            PlanTotem.radiusConfig.SettingChanged += UpdatePlanTotem;
-=======
->>>>>>> e25821c9
             PlanTotemPrefab.glowColorConfig.SettingChanged += UpdatePlanTotem;
             showAllPieces.SettingChanged += UpdateKnownRecipes;
 
@@ -121,9 +94,6 @@
             // Harmony patching
             Patches.Apply();
 
-<<<<<<< HEAD
-
-
             // Hooks
             ItemManager.OnVanillaItemsAvailable += AddClonedItems;
 
@@ -131,13 +101,6 @@
             On.Player.Awake += OnPlayerAwake;
            
 
-=======
-            // Hooks
-            ItemManager.OnVanillaItemsAvailable += AddClonedItems;
-            PrefabManager.OnPrefabsRegistered += InitialScanHammer;
-            ItemManager.OnItemsRegistered += OnItemsRegistered;
-            PieceManager.OnPiecesRegistered += LateScanHammer;
->>>>>>> e25821c9
         }
 
         private void OnPlayerAwake(On.Player.orig_Awake orig, Player self)
@@ -217,19 +180,6 @@
             Patches.Remove();
         }
 
-<<<<<<< HEAD
-        private void UpdateBuildKey(object sender, EventArgs e)
-        {
-            planBuildButtonConfig = new ButtonConfig()
-            {
-                Name = PlanBuildButton,
-                Key = buildModeHotkeyConfig.Value
-            };
-            InputManager.Instance.AddButton(PluginGUID, planBuildButtonConfig);
-        }
-
-=======
->>>>>>> e25821c9
         private void AddClonedItems()
         {
             try
