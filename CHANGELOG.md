--- conflicted
+++ resolved
@@ -1,4 +1,3 @@
-<<<<<<< HEAD
 # Version 1.0.0
 * Splitted plan and blueprint functionality into two separate items
 * Added item "Plan Hammer" for planned piece building
@@ -6,10 +5,9 @@
 * __If you want to use plans, you must craft the new item from your player crafting screen__
 * Reorganized configuration entries for more clarity
 * __Please revise your configuration once after installing this version__
-=======
+
 # Version 0.9.3
 * Fixed manual selection tools
->>>>>>> ab37752b
 
 # Version 0.9.2
 * Added config for default blueprint build mode
