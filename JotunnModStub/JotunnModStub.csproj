--- conflicted
+++ resolved
@@ -1,12 +1,6 @@
 ﻿<?xml version="1.0" encoding="utf-8"?>
 <Project ToolsVersion="15.0" xmlns="http://schemas.microsoft.com/developer/msbuild/2003">
-<<<<<<< HEAD
-  <Import Project="..\packages\JotunnLib.1.0.0\build\JotunnLib.props" Condition="Exists('..\packages\JotunnLib.1.0.0\build\JotunnLib.props')" />
-  <Import Project="..\packages\Costura.Fody.5.0.2\build\Costura.Fody.props" Condition="Exists('..\packages\Costura.Fody.5.0.2\build\Costura.Fody.props')" />
-  <Import Project="$(MSBuildExtensionsPath)\$(MSBuildToolsVersion)\Microsoft.Common.props" Condition="Exists('$(MSBuildExtensionsPath)\$(MSBuildToolsVersion)\Microsoft.Common.props')" />
-=======
   <Import Project="..\packages\JotunnLib.0.2.0\build\JotunnLib.props" Condition="Exists('..\packages\JotunnLib.0.2.0\build\JotunnLib.props')" />
->>>>>>> 486f359b
   <Import Project="../Environment.props" />
   <PropertyGroup>
     <Configuration Condition=" '$(Configuration)' == '' ">Debug</Configuration>
@@ -46,115 +40,8 @@
     <Prefer32Bit>false</Prefer32Bit>
   </PropertyGroup>
   <ItemGroup>
-<<<<<<< HEAD
     <Reference Include="JotunnLib, Version=1.0.0.0, Culture=neutral, processorArchitecture=MSIL">
       <HintPath>..\packages\JotunnLib.1.0.0\lib\net462\JotunnLib.dll</HintPath>
-=======
-    <Reference Include="0Harmony, Version=2.4.0.0, Culture=neutral, processorArchitecture=MSIL">
-      <HintPath>..\packages\HarmonyX.2.4.0\lib\net45\0Harmony.dll</HintPath>
-    </Reference>
-    <Reference Include="assembly_googleanalytics_publicized">
-      <HintPath>$(VALHEIM_INSTALL)\valheim_Data\Managed\publicized_assemblies\assembly_googleanalytics_publicized.dll</HintPath>
-    </Reference>
-    <Reference Include="assembly_guiutils_publicized">
-      <HintPath>$(VALHEIM_INSTALL)\valheim_Data\Managed\publicized_assemblies\assembly_guiutils_publicized.dll</HintPath>
-    </Reference>
-    <Reference Include="assembly_lux_publicized">
-      <HintPath>$(VALHEIM_INSTALL)\valheim_Data\Managed\publicized_assemblies\assembly_lux_publicized.dll</HintPath>
-    </Reference>
-    <Reference Include="assembly_postprocessing_publicized">
-      <HintPath>$(VALHEIM_INSTALL)\valheim_Data\Managed\publicized_assemblies\assembly_postprocessing_publicized.dll</HintPath>
-    </Reference>
-    <Reference Include="assembly_simplemeshcombine_publicized">
-      <HintPath>$(VALHEIM_INSTALL)\valheim_Data\Managed\publicized_assemblies\assembly_simplemeshcombine_publicized.dll</HintPath>
-    </Reference>
-    <Reference Include="assembly_steamworks_publicized">
-      <HintPath>$(VALHEIM_INSTALL)\valheim_Data\Managed\publicized_assemblies\assembly_steamworks_publicized.dll</HintPath>
-    </Reference>
-    <Reference Include="assembly_sunshafts_publicized">
-      <HintPath>$(VALHEIM_INSTALL)\valheim_Data\Managed\publicized_assemblies\assembly_sunshafts_publicized.dll</HintPath>
-    </Reference>
-    <Reference Include="assembly_utils_publicized">
-      <HintPath>$(VALHEIM_INSTALL)\valheim_Data\Managed\publicized_assemblies\assembly_utils_publicized.dll</HintPath>
-    </Reference>
-    <Reference Include="assembly_valheim_publicized">
-      <HintPath>$(VALHEIM_INSTALL)\valheim_Data\Managed\publicized_assemblies\assembly_valheim_publicized.dll</HintPath>
-    </Reference>
-    <Reference Include="JotunnLib, Version=0.2.0.0, Culture=neutral, processorArchitecture=MSIL">
-      <HintPath>..\packages\JotunnLib.0.2.0\lib\net462\JotunnLib.dll</HintPath>
-    </Reference>
-    <Reference Include="MMHOOK_assembly_googleanalytics_publicized">
-      <HintPath>$(VALHEIM_INSTALL)\BepInEx\plugins\MMHOOK\MMHOOK_assembly_googleanalytics_publicized.dll</HintPath>
-    </Reference>
-    <Reference Include="MMHOOK_assembly_guiutils_publicized">
-      <HintPath>$(VALHEIM_INSTALL)\BepInEx\plugins\MMHOOK\MMHOOK_assembly_guiutils_publicized.dll</HintPath>
-    </Reference>
-    <Reference Include="MMHOOK_assembly_lux_publicized">
-      <HintPath>$(VALHEIM_INSTALL)\BepInEx\plugins\MMHOOK\MMHOOK_assembly_lux_publicized.dll</HintPath>
-    </Reference>
-    <Reference Include="MMHOOK_assembly_postprocessing_publicized">
-      <HintPath>$(VALHEIM_INSTALL)\BepInEx\plugins\MMHOOK\MMHOOK_assembly_postprocessing_publicized.dll</HintPath>
-    </Reference>
-    <Reference Include="MMHOOK_assembly_simplemeshcombine_publicized">
-      <HintPath>$(VALHEIM_INSTALL)\BepInEx\plugins\MMHOOK\MMHOOK_assembly_simplemeshcombine_publicized.dll</HintPath>
-    </Reference>
-    <Reference Include="MMHOOK_assembly_steamworks_publicized">
-      <HintPath>$(VALHEIM_INSTALL)\BepInEx\plugins\MMHOOK\MMHOOK_assembly_steamworks_publicized.dll</HintPath>
-    </Reference>
-    <Reference Include="MMHOOK_assembly_sunshafts_publicized">
-      <HintPath>$(VALHEIM_INSTALL)\BepInEx\plugins\MMHOOK\MMHOOK_assembly_sunshafts_publicized.dll</HintPath>
-    </Reference>
-    <Reference Include="MMHOOK_assembly_utils_publicized">
-      <HintPath>$(VALHEIM_INSTALL)\BepInEx\plugins\MMHOOK\MMHOOK_assembly_utils_publicized.dll</HintPath>
-    </Reference>
-    <Reference Include="MMHOOK_assembly_valheim_publicized">
-      <HintPath>$(VALHEIM_INSTALL)\BepInEx\plugins\MMHOOK\MMHOOK_assembly_valheim_publicized.dll</HintPath>
-    </Reference>
-    <Reference Include="BepInEx, Version=5.4.5.0, Culture=neutral, processorArchitecture=MSIL">
-      <SpecificVersion>False</SpecificVersion>
-      <HintPath>$(VALHEIM_INSTALL)\BepInEx\core\BepInEx.dll</HintPath>
-      <Private>False</Private>
-    </Reference>
-    <Reference Include="BepInEx.Harmony, Version=2.0.0.0, Culture=neutral, processorArchitecture=MSIL">
-      <SpecificVersion>False</SpecificVersion>
-      <HintPath>$(VALHEIM_INSTALL)\BepInEx\core\BepInEx.Harmony.dll</HintPath>
-      <Private>False</Private>
-    </Reference>
-    <Reference Include="BepInEx.Preloader, Version=5.4.5.0, Culture=neutral, processorArchitecture=MSIL">
-      <SpecificVersion>False</SpecificVersion>
-      <HintPath>$(VALHEIM_INSTALL)\BepInEx\core\BepInEx.Preloader.dll</HintPath>
-      <Private>False</Private>
-    </Reference>
-    <Reference Include="HarmonyXInterop, Version=1.0.0.0, Culture=neutral, processorArchitecture=MSIL">
-      <SpecificVersion>False</SpecificVersion>
-      <HintPath>$(VALHEIM_INSTALL)\BepInEx\core\HarmonyXInterop.dll</HintPath>
-      <Private>False</Private>
-    </Reference>
-    <Reference Include="Mono.Cecil, Version=0.11.3.0, Culture=neutral, PublicKeyToken=50cebf1cceb9d05e, processorArchitecture=MSIL">
-      <HintPath>..\packages\Mono.Cecil.0.11.3\lib\net40\Mono.Cecil.dll</HintPath>
-    </Reference>
-    <Reference Include="Mono.Cecil.Mdb, Version=0.11.3.0, Culture=neutral, PublicKeyToken=50cebf1cceb9d05e, processorArchitecture=MSIL">
-      <HintPath>..\packages\Mono.Cecil.0.11.3\lib\net40\Mono.Cecil.Mdb.dll</HintPath>
-    </Reference>
-    <Reference Include="Mono.Cecil.Pdb, Version=0.11.3.0, Culture=neutral, PublicKeyToken=50cebf1cceb9d05e, processorArchitecture=MSIL">
-      <HintPath>..\packages\Mono.Cecil.0.11.3\lib\net40\Mono.Cecil.Pdb.dll</HintPath>
-    </Reference>
-    <Reference Include="Mono.Cecil.Rocks, Version=0.11.3.0, Culture=neutral, PublicKeyToken=50cebf1cceb9d05e, processorArchitecture=MSIL">
-      <HintPath>..\packages\Mono.Cecil.0.11.3\lib\net40\Mono.Cecil.Rocks.dll</HintPath>
-    </Reference>
-    <Reference Include="Mono.Security">
-      <HintPath>$(VALHEIM_INSTALL)\valheim_Data\Managed\Mono.Security.dll</HintPath>
-      <Private>False</Private>
-    </Reference>
-    <Reference Include="MonoMod, Version=21.3.1.1, Culture=neutral, processorArchitecture=MSIL">
-      <HintPath>..\packages\MonoMod.21.3.1.1\lib\net40\MonoMod.exe</HintPath>
-    </Reference>
-    <Reference Include="MonoMod.RuntimeDetour, Version=21.1.11.1, Culture=neutral, processorArchitecture=MSIL">
-      <HintPath>..\packages\MonoMod.RuntimeDetour.21.1.11.1\lib\net40\MonoMod.RuntimeDetour.dll</HintPath>
-    </Reference>
-    <Reference Include="MonoMod.Utils, Version=21.3.1.1, Culture=neutral, processorArchitecture=MSIL">
-      <HintPath>..\packages\MonoMod.Utils.21.3.1.1\lib\net40\MonoMod.Utils.dll</HintPath>
->>>>>>> 486f359b
     </Reference>
     <Reference Include="System" />
     <Reference Include="System.Core" />
@@ -163,314 +50,6 @@
     <Reference Include="Microsoft.CSharp" />
     <Reference Include="System.Data" />
     <Reference Include="System.Xml" />
-<<<<<<< HEAD
-=======
-    <Reference Include="UnityEngine, Version=0.0.0.0, Culture=neutral, processorArchitecture=MSIL">
-      <SpecificVersion>False</SpecificVersion>
-      <HintPath>$(VALHEIM_INSTALL)\unstripped_corlib\UnityEngine.dll</HintPath>
-      <Private>False</Private>
-    </Reference>
-    <Reference Include="UnityEngine.AccessibilityModule, Version=0.0.0.0, Culture=neutral, processorArchitecture=MSIL">
-      <SpecificVersion>False</SpecificVersion>
-      <HintPath>$(VALHEIM_INSTALL)\unstripped_corlib\UnityEngine.AccessibilityModule.dll</HintPath>
-      <Private>False</Private>
-    </Reference>
-    <Reference Include="UnityEngine.AIModule, Version=0.0.0.0, Culture=neutral, processorArchitecture=MSIL">
-      <SpecificVersion>False</SpecificVersion>
-      <HintPath>$(VALHEIM_INSTALL)\unstripped_corlib\UnityEngine.AIModule.dll</HintPath>
-      <Private>False</Private>
-    </Reference>
-    <Reference Include="UnityEngine.AndroidJNIModule, Version=0.0.0.0, Culture=neutral, processorArchitecture=MSIL">
-      <SpecificVersion>False</SpecificVersion>
-      <HintPath>$(VALHEIM_INSTALL)\unstripped_corlib\UnityEngine.AndroidJNIModule.dll</HintPath>
-      <Private>False</Private>
-    </Reference>
-    <Reference Include="UnityEngine.AnimationModule, Version=0.0.0.0, Culture=neutral, processorArchitecture=MSIL">
-      <SpecificVersion>False</SpecificVersion>
-      <HintPath>$(VALHEIM_INSTALL)\unstripped_corlib\UnityEngine.AnimationModule.dll</HintPath>
-      <Private>False</Private>
-    </Reference>
-    <Reference Include="UnityEngine.ARModule, Version=0.0.0.0, Culture=neutral, processorArchitecture=MSIL">
-      <SpecificVersion>False</SpecificVersion>
-      <HintPath>$(VALHEIM_INSTALL)\unstripped_corlib\UnityEngine.ARModule.dll</HintPath>
-      <Private>False</Private>
-    </Reference>
-    <Reference Include="UnityEngine.AssetBundleModule, Version=0.0.0.0, Culture=neutral, processorArchitecture=MSIL">
-      <SpecificVersion>False</SpecificVersion>
-      <HintPath>$(VALHEIM_INSTALL)\unstripped_corlib\UnityEngine.AssetBundleModule.dll</HintPath>
-      <Private>False</Private>
-    </Reference>
-    <Reference Include="UnityEngine.AudioModule, Version=0.0.0.0, Culture=neutral, processorArchitecture=MSIL">
-      <SpecificVersion>False</SpecificVersion>
-      <HintPath>$(VALHEIM_INSTALL)\unstripped_corlib\UnityEngine.AudioModule.dll</HintPath>
-      <Private>False</Private>
-    </Reference>
-    <Reference Include="UnityEngine.ClothModule, Version=0.0.0.0, Culture=neutral, processorArchitecture=MSIL">
-      <SpecificVersion>False</SpecificVersion>
-      <HintPath>$(VALHEIM_INSTALL)\unstripped_corlib\UnityEngine.ClothModule.dll</HintPath>
-      <Private>False</Private>
-    </Reference>
-    <Reference Include="UnityEngine.ClusterInputModule, Version=0.0.0.0, Culture=neutral, processorArchitecture=MSIL">
-      <SpecificVersion>False</SpecificVersion>
-      <HintPath>$(VALHEIM_INSTALL)\unstripped_corlib\UnityEngine.ClusterInputModule.dll</HintPath>
-      <Private>False</Private>
-    </Reference>
-    <Reference Include="UnityEngine.ClusterRendererModule, Version=0.0.0.0, Culture=neutral, processorArchitecture=MSIL">
-      <SpecificVersion>False</SpecificVersion>
-      <HintPath>$(VALHEIM_INSTALL)\unstripped_corlib\UnityEngine.ClusterRendererModule.dll</HintPath>
-      <Private>False</Private>
-    </Reference>
-    <Reference Include="UnityEngine.CoreModule, Version=0.0.0.0, Culture=neutral, processorArchitecture=MSIL">
-      <SpecificVersion>False</SpecificVersion>
-      <HintPath>$(VALHEIM_INSTALL)\unstripped_corlib\UnityEngine.CoreModule.dll</HintPath>
-      <Private>False</Private>
-    </Reference>
-    <Reference Include="UnityEngine.CrashReportingModule, Version=0.0.0.0, Culture=neutral, processorArchitecture=MSIL">
-      <SpecificVersion>False</SpecificVersion>
-      <HintPath>$(VALHEIM_INSTALL)\unstripped_corlib\UnityEngine.CrashReportingModule.dll</HintPath>
-      <Private>False</Private>
-    </Reference>
-    <Reference Include="UnityEngine.DirectorModule, Version=0.0.0.0, Culture=neutral, processorArchitecture=MSIL">
-      <SpecificVersion>False</SpecificVersion>
-      <HintPath>$(VALHEIM_INSTALL)\unstripped_corlib\UnityEngine.DirectorModule.dll</HintPath>
-      <Private>False</Private>
-    </Reference>
-    <Reference Include="UnityEngine.DSPGraphModule, Version=0.0.0.0, Culture=neutral, processorArchitecture=MSIL">
-      <SpecificVersion>False</SpecificVersion>
-      <HintPath>$(VALHEIM_INSTALL)\unstripped_corlib\UnityEngine.DSPGraphModule.dll</HintPath>
-      <Private>False</Private>
-    </Reference>
-    <Reference Include="UnityEngine.GameCenterModule, Version=0.0.0.0, Culture=neutral, processorArchitecture=MSIL">
-      <SpecificVersion>False</SpecificVersion>
-      <HintPath>$(VALHEIM_INSTALL)\unstripped_corlib\UnityEngine.GameCenterModule.dll</HintPath>
-      <Private>False</Private>
-    </Reference>
-    <Reference Include="UnityEngine.GridModule, Version=0.0.0.0, Culture=neutral, processorArchitecture=MSIL">
-      <SpecificVersion>False</SpecificVersion>
-      <HintPath>$(VALHEIM_INSTALL)\unstripped_corlib\UnityEngine.GridModule.dll</HintPath>
-      <Private>False</Private>
-    </Reference>
-    <Reference Include="UnityEngine.HotReloadModule, Version=0.0.0.0, Culture=neutral, processorArchitecture=MSIL">
-      <SpecificVersion>False</SpecificVersion>
-      <HintPath>$(VALHEIM_INSTALL)\unstripped_corlib\UnityEngine.HotReloadModule.dll</HintPath>
-      <Private>False</Private>
-    </Reference>
-    <Reference Include="UnityEngine.ImageConversionModule, Version=0.0.0.0, Culture=neutral, processorArchitecture=MSIL">
-      <SpecificVersion>False</SpecificVersion>
-      <HintPath>$(VALHEIM_INSTALL)\unstripped_corlib\UnityEngine.ImageConversionModule.dll</HintPath>
-      <Private>False</Private>
-    </Reference>
-    <Reference Include="UnityEngine.IMGUIModule, Version=0.0.0.0, Culture=neutral, processorArchitecture=MSIL">
-      <SpecificVersion>False</SpecificVersion>
-      <HintPath>$(VALHEIM_INSTALL)\unstripped_corlib\UnityEngine.IMGUIModule.dll</HintPath>
-      <Private>False</Private>
-    </Reference>
-    <Reference Include="UnityEngine.InputLegacyModule, Version=0.0.0.0, Culture=neutral, processorArchitecture=MSIL">
-      <SpecificVersion>False</SpecificVersion>
-      <HintPath>$(VALHEIM_INSTALL)\unstripped_corlib\UnityEngine.InputLegacyModule.dll</HintPath>
-      <Private>False</Private>
-    </Reference>
-    <Reference Include="UnityEngine.InputModule, Version=0.0.0.0, Culture=neutral, processorArchitecture=MSIL">
-      <SpecificVersion>False</SpecificVersion>
-      <HintPath>$(VALHEIM_INSTALL)\unstripped_corlib\UnityEngine.InputModule.dll</HintPath>
-      <Private>False</Private>
-    </Reference>
-    <Reference Include="UnityEngine.JSONSerializeModule, Version=0.0.0.0, Culture=neutral, processorArchitecture=MSIL">
-      <SpecificVersion>False</SpecificVersion>
-      <HintPath>$(VALHEIM_INSTALL)\unstripped_corlib\UnityEngine.JSONSerializeModule.dll</HintPath>
-      <Private>False</Private>
-    </Reference>
-    <Reference Include="UnityEngine.LocalizationModule, Version=0.0.0.0, Culture=neutral, processorArchitecture=MSIL">
-      <SpecificVersion>False</SpecificVersion>
-      <HintPath>$(VALHEIM_INSTALL)\unstripped_corlib\UnityEngine.LocalizationModule.dll</HintPath>
-      <Private>False</Private>
-    </Reference>
-    <Reference Include="UnityEngine.ParticleSystemModule, Version=0.0.0.0, Culture=neutral, processorArchitecture=MSIL">
-      <SpecificVersion>False</SpecificVersion>
-      <HintPath>$(VALHEIM_INSTALL)\unstripped_corlib\UnityEngine.ParticleSystemModule.dll</HintPath>
-      <Private>False</Private>
-    </Reference>
-    <Reference Include="UnityEngine.PerformanceReportingModule, Version=0.0.0.0, Culture=neutral, processorArchitecture=MSIL">
-      <SpecificVersion>False</SpecificVersion>
-      <HintPath>$(VALHEIM_INSTALL)\unstripped_corlib\UnityEngine.PerformanceReportingModule.dll</HintPath>
-      <Private>False</Private>
-    </Reference>
-    <Reference Include="UnityEngine.Physics2DModule, Version=0.0.0.0, Culture=neutral, processorArchitecture=MSIL">
-      <SpecificVersion>False</SpecificVersion>
-      <HintPath>$(VALHEIM_INSTALL)\unstripped_corlib\UnityEngine.Physics2DModule.dll</HintPath>
-      <Private>False</Private>
-    </Reference>
-    <Reference Include="UnityEngine.PhysicsModule, Version=0.0.0.0, Culture=neutral, processorArchitecture=MSIL">
-      <SpecificVersion>False</SpecificVersion>
-      <HintPath>$(VALHEIM_INSTALL)\unstripped_corlib\UnityEngine.PhysicsModule.dll</HintPath>
-      <Private>False</Private>
-    </Reference>
-    <Reference Include="UnityEngine.ProfilerModule, Version=0.0.0.0, Culture=neutral, processorArchitecture=MSIL">
-      <SpecificVersion>False</SpecificVersion>
-      <HintPath>$(VALHEIM_INSTALL)\unstripped_corlib\UnityEngine.ProfilerModule.dll</HintPath>
-      <Private>False</Private>
-    </Reference>
-    <Reference Include="UnityEngine.ScreenCaptureModule, Version=0.0.0.0, Culture=neutral, processorArchitecture=MSIL">
-      <SpecificVersion>False</SpecificVersion>
-      <HintPath>$(VALHEIM_INSTALL)\unstripped_corlib\UnityEngine.ScreenCaptureModule.dll</HintPath>
-      <Private>False</Private>
-    </Reference>
-    <Reference Include="UnityEngine.SharedInternalsModule, Version=0.0.0.0, Culture=neutral, processorArchitecture=MSIL">
-      <SpecificVersion>False</SpecificVersion>
-      <HintPath>$(VALHEIM_INSTALL)\unstripped_corlib\UnityEngine.SharedInternalsModule.dll</HintPath>
-      <Private>False</Private>
-    </Reference>
-    <Reference Include="UnityEngine.SpriteMaskModule, Version=0.0.0.0, Culture=neutral, processorArchitecture=MSIL">
-      <SpecificVersion>False</SpecificVersion>
-      <HintPath>$(VALHEIM_INSTALL)\unstripped_corlib\UnityEngine.SpriteMaskModule.dll</HintPath>
-      <Private>False</Private>
-    </Reference>
-    <Reference Include="UnityEngine.SpriteShapeModule, Version=0.0.0.0, Culture=neutral, processorArchitecture=MSIL">
-      <SpecificVersion>False</SpecificVersion>
-      <HintPath>$(VALHEIM_INSTALL)\unstripped_corlib\UnityEngine.SpriteShapeModule.dll</HintPath>
-      <Private>False</Private>
-    </Reference>
-    <Reference Include="UnityEngine.StreamingModule, Version=0.0.0.0, Culture=neutral, processorArchitecture=MSIL">
-      <SpecificVersion>False</SpecificVersion>
-      <HintPath>$(VALHEIM_INSTALL)\unstripped_corlib\UnityEngine.StreamingModule.dll</HintPath>
-      <Private>False</Private>
-    </Reference>
-    <Reference Include="UnityEngine.SubstanceModule, Version=0.0.0.0, Culture=neutral, processorArchitecture=MSIL">
-      <SpecificVersion>False</SpecificVersion>
-      <HintPath>$(VALHEIM_INSTALL)\unstripped_corlib\UnityEngine.SubstanceModule.dll</HintPath>
-      <Private>False</Private>
-    </Reference>
-    <Reference Include="UnityEngine.SubsystemsModule, Version=0.0.0.0, Culture=neutral, processorArchitecture=MSIL">
-      <SpecificVersion>False</SpecificVersion>
-      <HintPath>$(VALHEIM_INSTALL)\unstripped_corlib\UnityEngine.SubsystemsModule.dll</HintPath>
-      <Private>False</Private>
-    </Reference>
-    <Reference Include="UnityEngine.TerrainModule, Version=0.0.0.0, Culture=neutral, processorArchitecture=MSIL">
-      <SpecificVersion>False</SpecificVersion>
-      <HintPath>$(VALHEIM_INSTALL)\unstripped_corlib\UnityEngine.TerrainModule.dll</HintPath>
-      <Private>False</Private>
-    </Reference>
-    <Reference Include="UnityEngine.TerrainPhysicsModule, Version=0.0.0.0, Culture=neutral, processorArchitecture=MSIL">
-      <SpecificVersion>False</SpecificVersion>
-      <HintPath>$(VALHEIM_INSTALL)\unstripped_corlib\UnityEngine.TerrainPhysicsModule.dll</HintPath>
-      <Private>False</Private>
-    </Reference>
-    <Reference Include="UnityEngine.TextCoreModule, Version=0.0.0.0, Culture=neutral, processorArchitecture=MSIL">
-      <SpecificVersion>False</SpecificVersion>
-      <HintPath>$(VALHEIM_INSTALL)\unstripped_corlib\UnityEngine.TextCoreModule.dll</HintPath>
-      <Private>False</Private>
-    </Reference>
-    <Reference Include="UnityEngine.TextRenderingModule, Version=0.0.0.0, Culture=neutral, processorArchitecture=MSIL">
-      <SpecificVersion>False</SpecificVersion>
-      <HintPath>$(VALHEIM_INSTALL)\unstripped_corlib\UnityEngine.TextRenderingModule.dll</HintPath>
-      <Private>False</Private>
-    </Reference>
-    <Reference Include="UnityEngine.TilemapModule, Version=0.0.0.0, Culture=neutral, processorArchitecture=MSIL">
-      <SpecificVersion>False</SpecificVersion>
-      <HintPath>$(VALHEIM_INSTALL)\unstripped_corlib\UnityEngine.TilemapModule.dll</HintPath>
-      <Private>False</Private>
-    </Reference>
-    <Reference Include="UnityEngine.TLSModule, Version=0.0.0.0, Culture=neutral, processorArchitecture=MSIL">
-      <SpecificVersion>False</SpecificVersion>
-      <HintPath>$(VALHEIM_INSTALL)\unstripped_corlib\UnityEngine.TLSModule.dll</HintPath>
-      <Private>False</Private>
-    </Reference>
-    <Reference Include="UnityEngine.UI, Version=1.0.0.0, Culture=neutral, processorArchitecture=MSIL">
-      <SpecificVersion>False</SpecificVersion>
-      <HintPath>$(VALHEIM_INSTALL)\unstripped_corlib\UnityEngine.UI.dll</HintPath>
-      <Private>False</Private>
-    </Reference>
-    <Reference Include="UnityEngine.UIElementsModule, Version=0.0.0.0, Culture=neutral, processorArchitecture=MSIL">
-      <SpecificVersion>False</SpecificVersion>
-      <HintPath>$(VALHEIM_INSTALL)\unstripped_corlib\UnityEngine.UIElementsModule.dll</HintPath>
-      <Private>False</Private>
-    </Reference>
-    <Reference Include="UnityEngine.UIModule, Version=0.0.0.0, Culture=neutral, processorArchitecture=MSIL">
-      <SpecificVersion>False</SpecificVersion>
-      <HintPath>$(VALHEIM_INSTALL)\unstripped_corlib\UnityEngine.UIModule.dll</HintPath>
-      <Private>False</Private>
-    </Reference>
-    <Reference Include="UnityEngine.UmbraModule, Version=0.0.0.0, Culture=neutral, processorArchitecture=MSIL">
-      <SpecificVersion>False</SpecificVersion>
-      <HintPath>$(VALHEIM_INSTALL)\unstripped_corlib\UnityEngine.UmbraModule.dll</HintPath>
-      <Private>False</Private>
-    </Reference>
-    <Reference Include="UnityEngine.UNETModule, Version=0.0.0.0, Culture=neutral, processorArchitecture=MSIL">
-      <SpecificVersion>False</SpecificVersion>
-      <HintPath>$(VALHEIM_INSTALL)\unstripped_corlib\UnityEngine.UNETModule.dll</HintPath>
-      <Private>False</Private>
-    </Reference>
-    <Reference Include="UnityEngine.UnityAnalyticsModule, Version=0.0.0.0, Culture=neutral, processorArchitecture=MSIL">
-      <SpecificVersion>False</SpecificVersion>
-      <HintPath>$(VALHEIM_INSTALL)\unstripped_corlib\UnityEngine.UnityAnalyticsModule.dll</HintPath>
-      <Private>False</Private>
-    </Reference>
-    <Reference Include="UnityEngine.UnityConnectModule, Version=0.0.0.0, Culture=neutral, processorArchitecture=MSIL">
-      <SpecificVersion>False</SpecificVersion>
-      <HintPath>$(VALHEIM_INSTALL)\unstripped_corlib\UnityEngine.UnityConnectModule.dll</HintPath>
-      <Private>False</Private>
-    </Reference>
-    <Reference Include="UnityEngine.UnityTestProtocolModule, Version=0.0.0.0, Culture=neutral, processorArchitecture=MSIL">
-      <SpecificVersion>False</SpecificVersion>
-      <HintPath>$(VALHEIM_INSTALL)\unstripped_corlib\UnityEngine.UnityTestProtocolModule.dll</HintPath>
-      <Private>False</Private>
-    </Reference>
-    <Reference Include="UnityEngine.UnityWebRequestAssetBundleModule, Version=0.0.0.0, Culture=neutral, processorArchitecture=MSIL">
-      <SpecificVersion>False</SpecificVersion>
-      <HintPath>$(VALHEIM_INSTALL)\unstripped_corlib\UnityEngine.UnityWebRequestAssetBundleModule.dll</HintPath>
-      <Private>False</Private>
-    </Reference>
-    <Reference Include="UnityEngine.UnityWebRequestAudioModule, Version=0.0.0.0, Culture=neutral, processorArchitecture=MSIL">
-      <SpecificVersion>False</SpecificVersion>
-      <HintPath>$(VALHEIM_INSTALL)\unstripped_corlib\UnityEngine.UnityWebRequestAudioModule.dll</HintPath>
-      <Private>False</Private>
-    </Reference>
-    <Reference Include="UnityEngine.UnityWebRequestModule, Version=0.0.0.0, Culture=neutral, processorArchitecture=MSIL">
-      <SpecificVersion>False</SpecificVersion>
-      <HintPath>$(VALHEIM_INSTALL)\unstripped_corlib\UnityEngine.UnityWebRequestModule.dll</HintPath>
-      <Private>False</Private>
-    </Reference>
-    <Reference Include="UnityEngine.UnityWebRequestTextureModule, Version=0.0.0.0, Culture=neutral, processorArchitecture=MSIL">
-      <SpecificVersion>False</SpecificVersion>
-      <HintPath>$(VALHEIM_INSTALL)\unstripped_corlib\UnityEngine.UnityWebRequestTextureModule.dll</HintPath>
-      <Private>False</Private>
-    </Reference>
-    <Reference Include="UnityEngine.UnityWebRequestWWWModule, Version=0.0.0.0, Culture=neutral, processorArchitecture=MSIL">
-      <SpecificVersion>False</SpecificVersion>
-      <HintPath>$(VALHEIM_INSTALL)\unstripped_corlib\UnityEngine.UnityWebRequestWWWModule.dll</HintPath>
-      <Private>False</Private>
-    </Reference>
-    <Reference Include="UnityEngine.VehiclesModule, Version=0.0.0.0, Culture=neutral, processorArchitecture=MSIL">
-      <SpecificVersion>False</SpecificVersion>
-      <HintPath>$(VALHEIM_INSTALL)\unstripped_corlib\UnityEngine.VehiclesModule.dll</HintPath>
-      <Private>False</Private>
-    </Reference>
-    <Reference Include="UnityEngine.VFXModule, Version=0.0.0.0, Culture=neutral, processorArchitecture=MSIL">
-      <SpecificVersion>False</SpecificVersion>
-      <HintPath>$(VALHEIM_INSTALL)\unstripped_corlib\UnityEngine.VFXModule.dll</HintPath>
-      <Private>False</Private>
-    </Reference>
-    <Reference Include="UnityEngine.VideoModule, Version=0.0.0.0, Culture=neutral, processorArchitecture=MSIL">
-      <SpecificVersion>False</SpecificVersion>
-      <HintPath>$(VALHEIM_INSTALL)\unstripped_corlib\UnityEngine.VideoModule.dll</HintPath>
-      <Private>False</Private>
-    </Reference>
-    <Reference Include="UnityEngine.VRModule, Version=0.0.0.0, Culture=neutral, processorArchitecture=MSIL">
-      <SpecificVersion>False</SpecificVersion>
-      <HintPath>$(VALHEIM_INSTALL)\unstripped_corlib\UnityEngine.VRModule.dll</HintPath>
-      <Private>False</Private>
-    </Reference>
-    <Reference Include="UnityEngine.WindModule, Version=0.0.0.0, Culture=neutral, processorArchitecture=MSIL">
-      <SpecificVersion>False</SpecificVersion>
-      <HintPath>$(VALHEIM_INSTALL)\unstripped_corlib\UnityEngine.WindModule.dll</HintPath>
-      <Private>False</Private>
-    </Reference>
-    <Reference Include="UnityEngine.XRModule, Version=0.0.0.0, Culture=neutral, processorArchitecture=MSIL">
-      <SpecificVersion>False</SpecificVersion>
-      <HintPath>$(VALHEIM_INSTALL)\unstripped_corlib\UnityEngine.XRModule.dll</HintPath>
-      <Private>False</Private>
-    </Reference>
->>>>>>> 486f359b
   </ItemGroup>
   <ItemGroup>
     <Compile Include="Configs.cs" />
@@ -506,10 +85,6 @@
     <PropertyGroup>
       <ErrorText>This project references NuGet package(s) that are missing on this computer. Use NuGet Package Restore to download them.  For more information, see http://go.microsoft.com/fwlink/?LinkID=322105. The missing file is {0}.</ErrorText>
     </PropertyGroup>
-<<<<<<< HEAD
     <Error Condition="!Exists('..\packages\JotunnLib.1.0.0\build\JotunnLib.props')" Text="$([System.String]::Format('$(ErrorText)', '..\packages\JotunnLib.1.0.0\build\JotunnLib.props'))" />
-=======
-    <Error Condition="!Exists('..\packages\JotunnLib.0.2.0\build\JotunnLib.props')" Text="$([System.String]::Format('$(ErrorText)', '..\packages\JotunnLib.0.2.0\build\JotunnLib.props'))" />
->>>>>>> 486f359b
   </Target>
 </Project>